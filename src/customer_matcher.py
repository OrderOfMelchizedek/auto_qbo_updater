--- conflicted
+++ resolved
@@ -511,10 +511,7 @@
             result["updates_needed"]["address"] = True
             # Store original QuickBooks address before updating
             result["original_qb_address"] = qb_customer["qb_address"].copy()
-<<<<<<< HEAD
-=======
             logger.info(f"Storing original_qb_address: {result['original_qb_address']}")
->>>>>>> 8207e931
             # Update with extracted address
             result["qb_address"] = extracted_address
             logger.info(f"Updated to new address: {result['qb_address']}")
