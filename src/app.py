"""Flask application with donation processing API endpoints."""
import glob
import json
import logging
import os
import time
import uuid
from pathlib import Path

from flask import Flask, Response, jsonify, make_response, request, stream_with_context
from flask_cors import CORS
from werkzeug.exceptions import RequestEntityTooLarge
from werkzeug.utils import secure_filename

from .celery_app import init_celery
from .config import Config, session_backend, storage_backend
from .customer_matcher import CustomerMatcher
from .job_tracker import JobTracker
from .quickbooks_auth import qbo_auth
<<<<<<< HEAD
from .quickbooks_service import QuickBooksError
=======
from .quickbooks_utils import QuickBooksError
>>>>>>> 7e4103a7
from .tasks import process_donations_task

# Configure logging
logging.basicConfig(
    level=logging.INFO, format="%(asctime)s - %(name)s - %(levelname)s - %(message)s"
)
logger = logging.getLogger(__name__)

# Initialize Flask app
# Check if we're on Heroku (production) or local development
if os.environ.get("DYNO") or os.path.exists(
    os.path.join(os.path.dirname(__file__), "..", "frontend", "build")
):
    # In production, serve static files from React build
    static_folder = os.path.abspath(
        os.path.join(os.path.dirname(__file__), "..", "frontend", "build")
    )
    app = Flask(__name__, static_folder=static_folder, static_url_path="")
    logger.info(f"Flask initialized with static folder: {static_folder}")
else:
    # In development, use default static folder
    app = Flask(__name__)
    logger.info("Flask initialized for development mode")

# Initialize Celery with Flask app context
init_celery(app)

# Initialize job tracker
job_tracker = JobTracker(os.getenv("REDIS_URL"))


app.config["MAX_CONTENT_LENGTH"] = (
    Config.MAX_FILE_SIZE_BYTES * Config.MAX_FILES_PER_UPLOAD
)

# Disable caching for development
app.config["SEND_FILE_MAX_AGE_DEFAULT"] = 0

# Configure secure cookies for production
if os.environ.get("DYNO"):
    # In production on Heroku
    app.config["SESSION_COOKIE_SECURE"] = True
    app.config["SESSION_COOKIE_HTTPONLY"] = True
    app.config["SESSION_COOKIE_SAMESITE"] = "Lax"

# Enable CORS for all routes with specific configuration
# In production, add the Heroku domain to allowed origins
allowed_origins = ["http://localhost:3000", "http://localhost:5000"]

# Add production domain if available
production_domain = os.environ.get("PRODUCTION_DOMAIN")
if production_domain:
    allowed_origins.append(f"https://{production_domain}")
    allowed_origins.append(f"http://{production_domain}")

# If on Heroku, also add the Heroku app domain
if os.environ.get("DYNO"):
    app_name = os.environ.get("APP_NAME", "auto-qbo-updater")
    allowed_origins.append(f"https://{app_name}.herokuapp.com")
    allowed_origins.append(f"https://{app_name}-*.herokuapp.com")
    # Also add the specific Heroku domain
    allowed_origins.append("https://auto-qbo-updater-b8a695c1c287.herokuapp.com")

CORS(
    app,
    resources={
        r"/api/*": {
            "origins": allowed_origins,
            "methods": ["GET", "POST", "PUT", "DELETE", "OPTIONS"],
            "allow_headers": ["Content-Type", "X-Session-ID"],
            "supports_credentials": True,
        }
    },
)


@app.route("/api/")
def hello():
    """Return API information."""
    return jsonify(
        {
            "name": "QuickBooks Donation Manager API",
            "version": "1.0.0",
            "endpoints": {
                "/api/upload": "POST - Upload donation documents",
                "/api/process": "POST - Process uploaded documents (async)",
                "/api/jobs/{job_id}": "GET - Get job status and results",
                "/api/jobs/{job_id}/stream": "GET - Stream job progress (SSE)",
                "/api/health": "GET - Health check",
                "/api/auth/qbo/authorize": "GET - Get OAuth2 authorization URL",
                "/api/auth/qbo/callback": "GET - Handle OAuth2 callback",
                "/api/auth/qbo/refresh": "POST - Refresh access token",
                "/api/auth/qbo/revoke": "POST - Revoke tokens",
                "/api/auth/qbo/status": "GET - Check authentication status",
            },
        }
    )


@app.route("/api/health", methods=["GET"])
def health_check():
    """Health check endpoint."""
    health_info = {
        "status": "healthy",
        "storage": type(storage_backend).__name__,
        "session": type(session_backend).__name__,
        "local_dev_mode": os.getenv("LOCAL_DEV_MODE") == "true",
    }

    # Test CSV loading in local dev mode
    if os.getenv("LOCAL_DEV_MODE") == "true":
        try:
            csv_path = (
                Path(__file__).parent.parent
                / "src/tests/test_files/customer_contact_list.csv"
            )
            health_info["csv_exists"] = csv_path.exists()
            health_info["csv_path"] = str(csv_path)

            if csv_path.exists():
                # Try to count lines
                with open(csv_path, "r") as f:
                    line_count = sum(1 for line in f)
                health_info["csv_lines"] = line_count
        except Exception as e:
            health_info["csv_error"] = str(e)

    return jsonify(health_info)


# QuickBooks OAuth2 endpoints
@app.route("/api/auth/qbo/authorize", methods=["GET"])
def qbo_authorize():
    """
    Generate QuickBooks OAuth2 authorization URL.

    Returns:
        JSON with authorization URL and state
    """
    try:
        if qbo_auth is None:
            return jsonify({"success": False, "error": "OAuth2 not configured"}), 500

        # Get session ID from request or generate new one
        session_id = request.headers.get("X-Session-ID", Config.generate_upload_id())

        # Generate authorization URL
        auth_url, state = qbo_auth.get_authorization_url(session_id)

        logger.info(f"Generated auth URL: {auth_url}")
        logger.info(f"Session ID: {session_id}")
        logger.info(f"State: {state}")

        return jsonify(
            {
                "success": True,
                "data": {
                    "auth_url": auth_url,
                    "state": state,
                    "session_id": session_id,
                },
            }
        )

    except Exception as e:
        logger.error(f"Failed to generate auth URL: {e}")
        return jsonify({"success": False, "error": str(e)}), 500


@app.route("/api/auth/qbo/callback", methods=["GET"])
def qbo_callback():
    """
    Handle OAuth2 callback from QuickBooks.

    Query params:
        code: Authorization code
        state: CSRF state token
        realmId: QuickBooks company ID
    """
    try:
        # Get parameters from query string
        code = request.args.get("code")
        state = request.args.get("state")
        realm_id = request.args.get("realmId")
        error = request.args.get("error")
        error_description = request.args.get("error_description")

        # Log the callback for debugging
        logger.info(
            f"OAuth2 callback received - code: {code[:10] if code else 'None'}..., "
            f"state: {state}, realmId: {realm_id}, error: {error}"
        )

        # Handle OAuth errors from QuickBooks
        if error:
            logger.error(f"OAuth2 error: {error} - {error_description}")
            # Redirect to React app with error
            from flask import redirect

            return redirect(f"/auth/callback?success=false&error={error}")

        if not all([code, state, realm_id]):
            logger.error(
                f"Missing parameters - code: {bool(code)}, "
                f"state: {bool(state)}, realm_id: {bool(realm_id)}"
            )
            return (
                jsonify({"success": False, "error": "Missing required parameters"}),
                400,
            )

        # Get session ID from header (optional now)
        session_id = request.headers.get("X-Session-ID")
        logger.info(f"Session ID from header: {session_id}")

        # Exchange code for tokens (session_id can be extracted from state)
        result = qbo_auth.exchange_authorization_code(
            code=code, realm_id=realm_id, state=state, session_id=session_id
        )

        # In production, redirect to React callback page instead of returning JSON
        # The React app will handle the UI update
        if (
            request.accept_mimetypes.best == "text/html"
            or "appcenter.intuit.com" in request.headers.get("Referer", "")
        ):
            # Redirect to React callback page with success indicator
            from flask import redirect

            return redirect(f"/auth/callback?success=true&realm_id={realm_id}")

        # For API calls (from React), return JSON
        return jsonify({"success": True, "data": result})

    except ValueError as e:
        logger.error(f"OAuth2 callback validation error: {e}")
        return jsonify({"success": False, "error": str(e)}), 400
    except Exception as e:
        logger.error(f"OAuth2 callback error: {e}")
        return jsonify({"success": False, "error": "Authentication failed"}), 500


@app.route("/api/auth/qbo/refresh", methods=["POST"])
def qbo_refresh():
    """
    Refresh expired access token.

    Requires:
        X-Session-ID header
    """
    try:
        # Get session ID from header
        session_id = request.headers.get("X-Session-ID")
        if not session_id:
            return jsonify({"success": False, "error": "Missing session ID"}), 400

        # Refresh token
        result = qbo_auth.refresh_access_token(session_id)

        return jsonify({"success": True, "data": result})

    except ValueError as e:
        logger.error(f"Token refresh error: {e}")
        return jsonify({"success": False, "error": str(e)}), 400
    except Exception as e:
        logger.error(f"Token refresh error: {e}")
        return jsonify({"success": False, "error": "Failed to refresh token"}), 500


@app.route("/api/auth/qbo/revoke", methods=["POST"])
def qbo_revoke():
    """
    Revoke QuickBooks access tokens.

    Requires:
        X-Session-ID header
    """
    try:
        # Get session ID from header
        session_id = request.headers.get("X-Session-ID")
        if not session_id:
            return jsonify({"success": False, "error": "Missing session ID"}), 400

        # Revoke tokens
        success = qbo_auth.revoke_tokens(session_id)

        return jsonify(
            {
                "success": success,
                "message": "Tokens revoked" if success else "Revocation failed",
            }
        )

    except Exception as e:
        logger.error(f"Token revocation error: {e}")
        return jsonify({"success": False, "error": "Failed to revoke tokens"}), 500


@app.route("/api/auth/qbo/status", methods=["GET"])
def qbo_status():
    """
    Check QuickBooks authentication status.

    Requires:
        X-Session-ID header
    """
    try:
        # Get session ID from header
        session_id = request.headers.get("X-Session-ID")
        if not session_id:
            return jsonify({"success": True, "data": {"authenticated": False}})

        # Get auth status
        status = qbo_auth.get_auth_status(session_id)

        return jsonify({"success": True, "data": status})

    except Exception as e:
        logger.error(f"Status check error: {e}")
        return jsonify({"success": True, "data": {"authenticated": False}})


@app.route("/api/jobs/<job_id>", methods=["GET"])
def get_job_status(job_id):
    """
    Get job status and results.

    Returns:
        JSON with job status, progress, and results if completed
    """
    try:
        job = job_tracker.get_job(job_id)

        if not job:
            return jsonify({"success": False, "error": "Job not found"}), 404

        return jsonify(
            {
                "success": True,
                "data": {
                    "id": job["id"],
                    "status": job["status"],
                    "stage": job["stage"],
                    "progress": job["progress"],
                    "created_at": job["created_at"],
                    "updated_at": job["updated_at"],
                    "result": job.get("result"),
                    "error": job.get("error"),
                    "events": job.get("events", []),
                },
            }
        )

    except Exception as e:
        logger.error(f"Error getting job status: {e}")
        return jsonify({"success": False, "error": "Failed to get job status"}), 500


@app.route("/api/jobs/<job_id>/stream", methods=["GET"])
def stream_job_events(job_id):
    """
    Stream job progress events using Server-Sent Events.

    Returns:
        SSE stream of job updates
    """

    def generate():
        # First, send current job status
        job = job_tracker.get_job(job_id)
        if job:
            yield f"data: {json.dumps({'type': 'initial', 'job': job})}\n\n"

        # Subscribe to job events
        pubsub = job_tracker.subscribe_to_job(job_id)

        try:
            # Send heartbeat immediately
            yield ": heartbeat\n\n"

            # Listen for events
            last_heartbeat = time.time()

            while True:
                # Check for new messages (non-blocking with timeout)
                message = pubsub.get_message(timeout=1.0)

                if message and message["type"] == "message":
                    # Send the event data
                    yield f"data: {message['data']}\n\n"

                    # Check if job is complete
                    event_data = json.loads(message["data"])
                    if event_data.get("status") in ["completed", "failed"]:
                        break

                # Send heartbeat every 30 seconds to keep connection alive
                current_time = time.time()
                if current_time - last_heartbeat > 30:
                    yield ": heartbeat\n\n"
                    last_heartbeat = current_time

        except GeneratorExit:
            # Client disconnected
            pass
        finally:
            pubsub.close()

    return Response(
        stream_with_context(generate()),
        mimetype="text/event-stream",
        headers={
            "Cache-Control": "no-cache",
            "X-Accel-Buffering": "no",  # Disable Nginx buffering
            "Connection": "keep-alive",
        },
    )


@app.route("/api/debug/build", methods=["GET"])
def debug_build():
    """Debug endpoint to check build directory contents."""
    build_dir = os.path.abspath(
        os.path.join(os.path.dirname(__file__), "..", "frontend", "build")
    )

    result = {
        "build_dir": build_dir,
        "exists": os.path.exists(build_dir),
        "static_folder": app.static_folder,
        "static_folder_exists": os.path.exists(app.static_folder)
        if app.static_folder
        else False,
        "files": [],
    }

    if os.path.exists(build_dir):
        all_files = glob.glob(os.path.join(build_dir, "**/*"), recursive=True)
        for file_path in all_files:
            if os.path.isfile(file_path):
                relative_path = os.path.relpath(file_path, build_dir)
                result["files"].append(relative_path)

    return jsonify(result)


@app.route("/api/upload", methods=["POST"])
def upload_files():
    """
    Upload donation documents.

    Accepts multipart/form-data with up to 20 files.
    Files must be JPEG, PNG, PDF, or CSV format, max 20MB each.

    Returns:
        JSON response with upload_id and file information
    """
    try:
        # Check if files were provided
        if "files" not in request.files:
            return jsonify({"success": False, "error": "No files provided"}), 400

        files = request.files.getlist("files")

        # Validate number of files
        if len(files) == 0:
            return jsonify({"success": False, "error": "No files selected"}), 400

        if len(files) > Config.MAX_FILES_PER_UPLOAD:
            return (
                jsonify(
                    {
                        "success": False,
                        "error": (
                            f"Too many files. Maximum is "
                            f"{Config.MAX_FILES_PER_UPLOAD}"
                        ),
                    }
                ),
                400,
            )

        # Generate upload ID
        upload_id = Config.generate_upload_id()
        uploaded_files = []

        # Process each file
        for file in files:
            # Skip empty files
            if file.filename == "":
                continue

            # Validate file type
            if not Config.is_allowed_file(file.filename):
                return (
                    jsonify(
                        {
                            "success": False,
                            "error": (
                                f"Invalid file type: {file.filename}. "
                                f"Allowed types: "
                                f"{', '.join(Config.ALLOWED_EXTENSIONS)}"
                            ),
                        }
                    ),
                    400,
                )

            # Secure the filename
            original_filename = file.filename
            secure_name = secure_filename(file.filename)

            # Ensure unique filename
            stored_filename = f"{len(uploaded_files)}_{secure_name}"

            # Upload to storage backend
            try:
                storage_backend.upload(file, upload_id, stored_filename)

                uploaded_files.append(
                    {
                        "original_name": original_filename,
                        "stored_name": stored_filename,
                        "size": file.content_length or 0,
                    }
                )

                logger.info(f"Uploaded {original_filename} as {stored_filename}")

            except Exception as e:
                logger.error(f"Failed to upload {original_filename}: {e}")
                # Clean up any uploaded files
                storage_backend.delete_batch(upload_id)
                return (
                    jsonify(
                        {
                            "success": False,
                            "error": f"Failed to upload {original_filename}: {str(e)}",
                        }
                    ),
                    500,
                )

        # Store upload metadata
        metadata = {
            "upload_id": upload_id,
            "files": uploaded_files,
            "total_files": len(uploaded_files),
            "status": "uploaded",
        }

        session_backend.store_upload_metadata(upload_id, metadata)

        return jsonify(
            {"success": True, "data": {"upload_id": upload_id, "files": uploaded_files}}
        )

    except RequestEntityTooLarge:
        return (
            jsonify(
                {
                    "success": False,
                    "error": (
                        f"File too large. Maximum size is "
                        f"{Config.MAX_FILE_SIZE_MB}MB per file"
                    ),
                }
            ),
            413,
        )

    except Exception as e:
        logger.error(f"Upload error: {e}")
        return (
            jsonify({"success": False, "error": "An error occurred during upload"}),
            500,
        )


@app.route("/api/process", methods=["POST"])
def process_files():
    """
    Process uploaded donation documents asynchronously.

    Expects JSON with upload_id.
    Queues job for background processing.

    Returns:
        JSON response with job_id for tracking
    """
    try:
        # Get upload_id from request
        data = request.get_json()
        if not data or "upload_id" not in data:
            return jsonify({"success": False, "error": "upload_id is required"}), 400

        upload_id = data["upload_id"]

        # Get upload metadata
        metadata = session_backend.get_upload_metadata(upload_id)
        if not metadata:
            return jsonify({"success": False, "error": "Upload not found"}), 404

        # Check if already processed
        if metadata.get("status") == "processed":
            return jsonify(
                {
                    "success": True,
                    "data": {
                        "donations": metadata.get("donations", []),
                        "metadata": metadata.get("processing_metadata", {}),
                        "status": "completed",
                    },
                }
            )

        # Get session ID for QuickBooks matching
        session_id = request.headers.get("X-Session-ID")

        # Generate job ID
        job_id = str(uuid.uuid4())

        # Create job entry
        job_data = {
            "upload_id": upload_id,
            "session_id": session_id,
            "files_count": len(metadata.get("files", [])),
        }
        job_tracker.create_job(job_id, job_data)

        # Queue the processing task
        process_donations_task.apply_async(
            args=[job_id, upload_id, session_id], task_id=job_id
        )

        logger.info(f"Queued job {job_id} for upload {upload_id}")

        # Return job ID for tracking
        return jsonify(
            {
                "success": True,
                "data": {
                    "job_id": job_id,
                    "status": "queued",
                    "message": "Processing queued",
                },
            }
        )

    except Exception as e:
        logger.error(f"Error processing files: {e}")
        return jsonify({"success": False, "error": str(e)}), 500


@app.route("/api/search_customers", methods=["GET"])
def search_customers():
    """Search for customers in QuickBooks."""
    try:
        logger.info(f"Search customers endpoint called with args: {request.args}")
        logger.info(f"Headers: {dict(request.headers)}")

        search_term = request.args.get("search_term")
        if not search_term:
            return jsonify({"success": False, "error": "Missing search_term"}), 400

        logger.info(f"Search term: {search_term}")

        # Check for local dev mode
        if os.getenv("LOCAL_DEV_MODE") == "true":
            csv_path = (
                Path(__file__).parent.parent
                / "src/tests/test_files/customer_contact_list.csv"
            )
            logger.info(f"Local dev mode: Using CSV at {csv_path}")

            if not csv_path.exists():
                logger.error(f"CSV file not found at {csv_path}")
                return (
                    jsonify(
                        {"success": False, "error": "Customer data file not found"}
                    ),
                    500,
                )

            try:
                customer_matcher = CustomerMatcher(csv_path=csv_path)
                logger.info("CustomerMatcher created successfully")
            except Exception as e:
                logger.error(f"Failed to create CustomerMatcher: {e}", exc_info=True)
                return (
                    jsonify(
                        {
                            "success": False,
                            "error": f"Failed to initialize customer data: {str(e)}",
                        }
                    ),
                    500,
                )
        else:
            session_id = request.headers.get("X-Session-ID")
            if not session_id:
                return (
                    jsonify({"success": False, "error": "Missing X-Session-ID header"}),
                    400,
                )
            customer_matcher = CustomerMatcher(session_id=session_id)

        try:
            customers = customer_matcher.data_source.search_customer(search_term)
            logger.info(f"Found {len(customers)} customers")
        except Exception as e:
            logger.error(f"Failed to search customers: {e}", exc_info=True)
            return jsonify({"success": False, "error": f"Search failed: {str(e)}"}), 500

        return jsonify({"success": True, "data": customers})

    except QuickBooksError as e:
        logger.error(f"QuickBooks API error in search_customers: {e}")
        return (
            jsonify({"success": False, "error": str(e), "details": e.detail}),
            e.status_code,
        )
    except Exception as e:
        logger.error(f"Unexpected error in search_customers: {e}", exc_info=True)
        return jsonify({"success": False, "error": f"Server error: {str(e)}"}), 500


@app.route("/api/manual_match", methods=["POST"])
def manual_match():
    """Manually match a donation to a QuickBooks customer.

    Returns updated donation with QuickBooks customer information.
    """
    try:
        data = request.get_json()
        if not data:
            return jsonify({"success": False, "error": "Invalid JSON payload"}), 400

        original_donation = data.get("donation")
        qb_customer_id = data.get("qb_customer_id")

        if not original_donation or not qb_customer_id:
            return (
                jsonify(
                    {
                        "success": False,
                        "error": "Missing 'donation' or 'qb_customer_id'",
                    }
                ),
                400,
            )

        # Check for local dev mode
        if os.getenv("LOCAL_DEV_MODE") == "true":
            csv_path = (
                Path(__file__).parent.parent
                / "src/tests/test_files/customer_contact_list.csv"
            )
            logger.info(f"Local dev mode: Using CSV at {csv_path}")
            customer_matcher = CustomerMatcher(csv_path=csv_path)
        else:
            session_id = request.headers.get("X-Session-ID")
            if not session_id:
                return (
                    jsonify({"success": False, "error": "Missing X-Session-ID header"}),
                    400,
                )
            customer_matcher = CustomerMatcher(session_id=session_id)

        # Fetch the full details of the selected QuickBooks customer
        qb_customer_detail = customer_matcher.data_source.get_customer(qb_customer_id)
        if not qb_customer_detail:
            # This case might be handled by QuickBooksError
            # if get_customer raises it for not found
            return (
                jsonify(
                    {
                        "success": False,
                        "error": (
                            f"QuickBooks customer with ID {qb_customer_id} " "not found"
                        ),
                    }
                ),
                404,
            )

        # Format the fetched customer data
        formatted_qb_customer = customer_matcher.data_source.format_customer_data(
            qb_customer_detail
        )

        # Prepare original donation data for merge_customer_data
        # merge_customer_data expects a dict with "PayerInfo" and "ContactInfo"
        # Assuming original_donation (FinalDisplayDonation) has
        # 'payer_info' and 'contact_info' keys
        original_payer_contact_info = {
            "PayerInfo": original_donation.get("payer_info", {}),
            "ContactInfo": original_donation.get("contact_info", {}),
        }

        # Merge the data
        merged_data = customer_matcher.merge_customer_data(
            original_payer_contact_info, formatted_qb_customer
        )

        # Update the original_donation object with the merged data
        # Ensure payer_info exists
        if "payer_info" not in original_donation:
            original_donation["payer_info"] = {}

        original_donation["payer_info"]["customer_ref"] = merged_data.get(
            "customer_ref"
        )
        original_donation["payer_info"]["qb_address"] = merged_data.get("qb_address")
        original_donation["payer_info"]["qb_email"] = merged_data.get("qb_email")
        original_donation["payer_info"]["qb_phone"] = merged_data.get("qb_phone")

        # Update name fields if they are part of customer_ref
        # and need to be directly on payer_info
        # This depends on FinalDisplayDonation structure and
        # what merge_customer_data returns in customer_ref
        if merged_data.get("customer_ref"):
            original_donation["payer_info"]["qb_display_name"] = merged_data[
                "customer_ref"
            ].get("display_name")
            original_donation["payer_info"]["qb_given_name"] = merged_data[
                "customer_ref"
            ].get("given_name")
            original_donation["payer_info"]["qb_family_name"] = merged_data[
                "customer_ref"
            ].get("family_name")
            original_donation["payer_info"]["qb_organization_name"] = merged_data[
                "customer_ref"
            ].get("organization_name")

        # Update status
        if "status" not in original_donation:
            original_donation["status"] = {}

        original_donation["status"]["matched"] = True
        original_donation["status"][
            "new_customer"
        ] = False  # It's a match to an existing customer
        original_donation["status"]["sent_to_qb"] = False  # Not yet sent, just matched

        # Determine if address was updated by comparing old and new, if necessary
        # For now, if updates_needed is true, we can assume some edit/update happened.
        # The 'updates_needed' from merge_customer_data can
        # signify if QBO data differs from original.
        updates_needed = merged_data.get("updates_needed", False)
        if updates_needed:
            original_donation["status"]["edited"] = True  # Indicates a change was made
            # We might need more fine-grained logic for address_updated
            # if original_donation had an address
            # and it changed. For now, let's assume 'edited' covers this.
            # original_donation["status"]["address_updated"] = True
            # If qb_address changed specifically

        return jsonify({"success": True, "data": original_donation})

    except QuickBooksError as e:
        logger.error(f"QuickBooks API error in manual_match: {e}")
        return (
            jsonify({"success": False, "error": str(e), "details": e.detail}),
            e.status_code,
        )
    except Exception as e:
        logger.error(f"Error in manual_match: {e}")
        import traceback

        logger.error(traceback.format_exc())
        return (
            jsonify({"success": False, "error": "Failed to process manual match"}),
            500,
        )


@app.route("/api/customers", methods=["POST"])
def create_customer_endpoint():
    """
    Create a new customer in QuickBooks.

    Expects JSON data with customer information.
    Requires X-Session-ID header for QuickBooks authentication (in production).
    """
    try:
        # Get JSON data from request body
        data = request.get_json()
        if not data:
            return (
                jsonify({"success": False, "error": "Missing JSON request body"}),
                400,
            )

        # Import the customer data source factory
        from .customer_data_source import create_customer_data_source

        # Check if we're in local dev mode
        if os.getenv("LOCAL_DEV_MODE") == "true":
            # In local dev mode, use CSV data source
            from pathlib import Path

            csv_path = (
                Path(__file__).parent.parent
                / "src/tests/test_files/customer_contact_list.csv"
            )
            if not csv_path.exists():
                return (
                    jsonify(
                        {"success": False, "error": f"CSV file not found at {csv_path}"}
                    ),
                    500,
                )

            logger.info(f"Local dev mode: Creating customer in CSV file at {csv_path}")
            data_source = create_customer_data_source(csv_path=csv_path)
        else:
            # Production mode - require session ID
            session_id = request.headers.get("X-Session-ID")
            if not session_id:
                return (
                    jsonify({"success": False, "error": "Missing X-Session-ID header"}),
                    400,
                )

            logger.info("Production mode: Creating customer via QuickBooks API")
            data_source = create_customer_data_source(session_id=session_id)

        # Create the customer using the appropriate data source
        new_customer = data_source.create_customer(customer_data=data)

        return jsonify({"success": True, "data": new_customer})

    except QuickBooksError as qbe:
        logger.error(f"QuickBooks API error: {qbe}")
        return (
            jsonify({"success": False, "error": str(qbe), "details": qbe.details}),
            500,
        )
    except Exception as e:
        logger.error(f"Error creating customer: {e}")
        return jsonify({"success": False, "error": "Failed to create customer"}), 500


# Specific route for auth callback
@app.route("/auth/callback")
def auth_callback():
    """Serve React app for OAuth callback."""
    if app.static_folder and os.path.exists(app.static_folder):
        response = make_response(app.send_static_file("index.html"))
        response.headers["Cache-Control"] = "no-cache, no-store, must-revalidate"
        response.headers["Pragma"] = "no-cache"
        response.headers["Expires"] = "0"
        return response
    else:
        return jsonify({"error": "React app not found"}), 404


# Catch-all route for React client-side routing
# This must be at the end to avoid catching API routes
@app.route("/", defaults={"path": ""})
@app.route("/<path:path>")
def serve_react_app(path):
    """Serve React app for client-side routing."""
    logger.info(f"Catch-all route hit with path: {path}")

    # Check if we have a static folder (production mode)
    if app.static_folder and os.path.exists(app.static_folder):
        # Check if it's an API route that wasn't matched
        if path.startswith("api/"):
            return jsonify({"error": "API endpoint not found"}), 404

        # For paths that don't have a file extension, serve index.html
        # This handles React routes like /auth/callback
        if not path or "." not in path:
            logger.info(f"Serving index.html for path: {path}")
            response = make_response(app.send_static_file("index.html"))
            response.headers["Cache-Control"] = "no-cache, no-store, must-revalidate"
            response.headers["Pragma"] = "no-cache"
            response.headers["Expires"] = "0"
            return response

        # Try to serve the exact file if it exists
        try:
            response = make_response(app.send_static_file(path))
            # Add cache control headers for all static files
            if path.endswith((".js", ".css")):
                response.headers[
                    "Cache-Control"
                ] = "no-cache, no-store, must-revalidate"
                response.headers["Pragma"] = "no-cache"
                response.headers["Expires"] = "0"
            return response
        except Exception:
            # If file doesn't exist, serve index.html for React routing
            logger.info(f"File not found, serving index.html for path: {path}")
            response = make_response(app.send_static_file("index.html"))
            response.headers["Cache-Control"] = "no-cache, no-store, must-revalidate"
            response.headers["Pragma"] = "no-cache"
            response.headers["Expires"] = "0"
            return response
    else:
        # In development mode
        return jsonify(
            {
                "message": "Development mode - React app runs on http://localhost:3000",
                "api": "http://localhost:5000/api/",
            }
        )


@app.errorhandler(413)
def request_entity_too_large(e):
    """Handle file size exceeded error."""
    return (
        jsonify(
            {
                "success": False,
                "error": (
                    f"File too large. Maximum size is "
                    f"{Config.MAX_FILE_SIZE_MB}MB per file"
                ),
            }
        ),
        413,
    )


@app.errorhandler(404)
def not_found(e):
    """Handle 404 errors."""
    if request.path.startswith("/api/"):
        return jsonify({"success": False, "error": "Endpoint not found"}), 404
    return e


@app.errorhandler(500)
def internal_error(e):
    """Handle 500 errors."""
    logger.error(f"Internal server error: {e}")
    if request.path.startswith("/api/"):
        return jsonify({"success": False, "error": "Internal server error"}), 500
    return e


if __name__ == "__main__":
    app.run(debug=True)<|MERGE_RESOLUTION|>--- conflicted
+++ resolved
@@ -17,11 +17,7 @@
 from .customer_matcher import CustomerMatcher
 from .job_tracker import JobTracker
 from .quickbooks_auth import qbo_auth
-<<<<<<< HEAD
-from .quickbooks_service import QuickBooksError
-=======
 from .quickbooks_utils import QuickBooksError
->>>>>>> 7e4103a7
 from .tasks import process_donations_task
 
 # Configure logging
