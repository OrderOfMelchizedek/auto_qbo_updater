--- conflicted
+++ resolved
@@ -11,18 +11,6 @@
 logger = logging.getLogger(__name__)
 
 
-<<<<<<< HEAD
-class QuickBooksError(Exception):
-    """QuickBooks API error."""
-
-    def __init__(self, message, details=None):
-        """Initialize QuickBooks error with message and optional details."""
-        super().__init__(message)
-        self.details = details
-
-
-=======
->>>>>>> 7e4103a7
 class QuickBooksClient:
     """Client for interacting with QuickBooks API."""
 
