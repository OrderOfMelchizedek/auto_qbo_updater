--- conflicted
+++ resolved
@@ -1,15 +1,14 @@
+import time
+import threading
 import json
 import re
-import threading
-import time
+from queue import Queue, Empty
+from typing import List, Optional
 import uuid
-from queue import Empty, Queue
-from typing import List, Optional
-
 
 class ProgressLogger:
     """Captures debug output and periodically summarizes it with AI for user-friendly progress updates."""
-
+    
     def __init__(self, gemini_service=None, summary_interval=2.0):
         self.gemini_service = gemini_service
         self.summary_interval = summary_interval
@@ -21,7 +20,7 @@
         self.subscribers = {}  # session_id -> queue
         self.recent_summaries = {}  # session_id -> list of recent summaries
         self.update_threads = {}  # session_id -> thread
-
+        
     def start_session(self, session_id: str):
         """Start a new progress logging session."""
         with self.lock:
@@ -31,22 +30,22 @@
             self.active = True
             if session_id not in self.subscribers:
                 self.subscribers[session_id] = Queue()
-
+            
             # Initialize recent summaries buffer
             self.recent_summaries[session_id] = []
-
+            
             # Add an initial status message
             initial_message = {
-                "type": "progress",
-                "summary": "Starting to process your files...\nPreparing to analyze your documents.",
-                "timestamp": time.time(),
+                'type': 'progress',
+                'summary': 'Starting to process your files...\nPreparing to analyze your documents.',
+                'timestamp': time.time()
             }
             self.subscribers[session_id].put(initial_message)
             self.recent_summaries[session_id].append(initial_message)
-
+            
             # Start periodic update thread
             self._start_periodic_updates(session_id)
-
+    
     def end_session(self, session_id: str):
         """End a progress logging session."""
         with self.lock:
@@ -55,98 +54,99 @@
                 self.session_id = None
                 self.logs = []
             # Keep subscriber queue for final messages
-
+    
     def log(self, message: str, force_summary: bool = False):
         """Log a progress message."""
         if not self.active:
             return
-
+            
         print(f"[ProgressLogger] Logging: {message}")
-
+        
         with self.lock:
-            self.logs.append({"timestamp": time.time(), "message": message})
-
+            self.logs.append({
+                'timestamp': time.time(),
+                'message': message
+            })
+            
             # Check if we should summarize
             current_time = time.time()
             time_since_last = current_time - self.last_summary_time
-
+            
             if force_summary or time_since_last >= self.summary_interval or len(self.logs) >= 3:
-                print(
-                    f"[ProgressLogger] Creating summary (force={force_summary}, time_since_last={time_since_last:.1f}s, log_count={len(self.logs)})"
-                )
+                print(f"[ProgressLogger] Creating summary (force={force_summary}, time_since_last={time_since_last:.1f}s, log_count={len(self.logs)})")
                 self._create_summary()
                 self.last_summary_time = current_time
-
+    
     def _create_summary(self):
         """Create and send a summary of recent logs."""
         if not self.logs or not self.session_id:
-            print(
-                f"[ProgressLogger] Cannot create summary: logs={len(self.logs) if self.logs else 0}, session_id={self.session_id}"
-            )
+            print(f"[ProgressLogger] Cannot create summary: logs={len(self.logs) if self.logs else 0}, session_id={self.session_id}")
             return
-
+            
         try:
             # Prepare logs for summarization
-            log_messages = [log["message"] for log in self.logs[-10:]]  # Last 10 messages
+            log_messages = [log['message'] for log in self.logs[-10:]]  # Last 10 messages
             print(f"[ProgressLogger] Summarizing {len(log_messages)} messages")
-
+            
             # Use simple summary to avoid Gemini API overhead
             print("[ProgressLogger] Using simple summary for performance")
             summary = self._create_simple_summary(log_messages)
-
+            
             print(f"[ProgressLogger] Summary created: {summary[:100]}...")
-
+            
             # Create message
-            message = {"type": "progress", "summary": summary, "timestamp": time.time()}
-
+            message = {
+                'type': 'progress',
+                'summary': summary,
+                'timestamp': time.time()
+            }
+            
             # Store in recent summaries
             if self.session_id in self.recent_summaries:
                 self.recent_summaries[self.session_id].append(message)
                 # Keep only last 10 summaries
                 self.recent_summaries[self.session_id] = self.recent_summaries[self.session_id][-10:]
-
+            
             # Send to subscribers
             if self.session_id in self.subscribers:
                 print(f"[ProgressLogger] Sending summary to subscriber for session {self.session_id}")
                 self.subscribers[self.session_id].put(message)
             else:
                 print(f"[ProgressLogger] No subscriber found for session {self.session_id}")
-
+                
             # Clear processed logs
             self.logs = []
-
+            
         except Exception as e:
             # Send error message
             error_summary = f"Processing your files...\nEncountered an issue: {str(e)}"
             if self.session_id in self.subscribers:
-                self.subscribers[self.session_id].put(
-                    {
-                        "type": "progress",
-                        "summary": error_summary,
-                        "timestamp": time.time(),
-                    }
-                )
-
+                self.subscribers[self.session_id].put({
+                    'type': 'progress',
+                    'summary': error_summary,
+                    'timestamp': time.time()
+                })
+    
     def _summarize_with_gemini(self, log_messages: List[str]) -> str:
         """Use Gemini to create a user-friendly summary."""
         if not log_messages:
             return "Processing your files...\nPlease wait while we prepare your data."
-
+        
         # Create prompt for Gemini
-        logs_text = "\n".join(log_messages)
-
+        logs_text = '\n'.join(log_messages)
+        
         # Extract specific details from logs
         file_names = []
         counts = []
         for msg in log_messages:
             # Extract file names
-            if ".csv" in msg or ".pdf" in msg or ".jpg" in msg or ".png" in msg:
-                files = re.findall(r"[\w\-]+\.\w+", msg)
+            if '.csv' in msg or '.pdf' in msg or '.jpg' in msg or '.png' in msg:
+                files = re.findall(r'[\w\-]+\.\w+', msg)
                 file_names.extend(files)
             # Extract numbers
-            numbers = re.findall(r"\d+", msg)
+            numbers = re.findall(r'\d+', msg)
             counts.extend(numbers)
-
+        
         prompt = f"""Convert these technical log messages into a user-friendly progress update with EXACTLY 2 lines.
 Line 1: Current action (5-10 words, active voice, present tense)
 Line 2: Specific details with numbers/files/progress (15-25 words)
@@ -166,7 +166,7 @@
         try:
             response = self.gemini_service.generate_text(prompt)
             if response and response.strip():
-                lines = response.strip().split("\n")
+                lines = response.strip().split('\n')
                 if len(lines) >= 2:
                     return f"{lines[0].strip()}\n{lines[1].strip()}"
                 else:
@@ -176,29 +176,28 @@
         except Exception as e:
             print(f"Gemini summarization failed: {e}")
             return f"Processing your files...\nError creating summary: {str(e)}"
-
+    
     def _create_simple_summary(self, log_messages: List[str]) -> str:
         """Create a simple fallback summary."""
         if not log_messages:
             return "Processing your files...\nPlease wait while we prepare your data."
-
+        
         # Simple analysis of recent messages
         recent_msg = log_messages[-1].lower()
-
-        if "processing" in recent_msg and "file" in recent_msg:
+        
+        if 'processing' in recent_msg and 'file' in recent_msg:
             return "Reading and analyzing your uploaded files...\nExtracting donation information from documents."
-        elif "customer" in recent_msg or "quickbooks" in recent_msg:
+        elif 'customer' in recent_msg or 'quickbooks' in recent_msg:
             return "Matching donations with customers in QuickBooks...\nVerifying donor information and addresses."
-        elif "deduplication" in recent_msg or "duplicate" in recent_msg:
+        elif 'deduplication' in recent_msg or 'duplicate' in recent_msg:
             return "Checking for duplicate donations...\nEnsuring each donation is counted only once."
-        elif "extract" in recent_msg or "donation" in recent_msg:
+        elif 'extract' in recent_msg or 'donation' in recent_msg:
             return "Found donations in your files...\nProcessing donor information and amounts."
         else:
             return "Processing your donation data...\nAlmost finished preparing everything for you."
-
+    
     def _start_periodic_updates(self, session_id: str):
         """Start a thread that ensures updates are sent at least every 3 seconds."""
-
         def periodic_update():
             while self.active and self.session_id == session_id:
                 time.sleep(3.0)
@@ -211,26 +210,26 @@
                                 print(f"[ProgressLogger] Forcing periodic update for session {session_id}")
                                 self._create_summary()
                                 self.last_summary_time = current_time
-
+        
         thread = threading.Thread(target=periodic_update, daemon=True)
         thread.start()
         self.update_threads[session_id] = thread
-
+    
     def get_progress_stream(self, session_id: str):
         """Generator for SSE streaming of progress updates."""
         print(f"[ProgressLogger] Starting progress stream for session {session_id}")
         if session_id not in self.subscribers:
             self.subscribers[session_id] = Queue()
-
+        
         # Send any recent summaries first (for late connections)
         if session_id in self.recent_summaries:
             for summary in self.recent_summaries[session_id]:
                 print(f"[ProgressLogger] Replaying recent summary: {summary}")
                 yield f"data: {json.dumps(summary)}\n\n"
-
+        
         queue = self.subscribers[session_id]
         last_activity = time.time()
-
+        
         try:
             while True:
                 try:
@@ -239,24 +238,18 @@
                     last_activity = time.time()
                     print(f"[ProgressLogger] Streaming event: {progress_data}")
                     yield f"data: {json.dumps(progress_data)}\n\n"
-
+                    
                 except Empty:
                     # Send heartbeat every 5 seconds to keep connection alive
                     current_time = time.time()
                     if current_time - last_activity > 5:
                         yield f"data: {json.dumps({'type': 'heartbeat', 'timestamp': current_time})}\n\n"
                         last_activity = current_time
-<<<<<<< HEAD
-
-                    # Stop if session is inactive for too long
-                    if current_time - last_activity > 30:
-=======
                     
                     # Stop if session is inactive for too long (5 minutes)
                     if current_time - last_activity > 300:
->>>>>>> c02fa57e
                         break
-
+                        
         except Exception as e:
             yield f"data: {json.dumps({'type': 'error', 'message': str(e)})}\n\n"
         finally:
@@ -270,14 +263,12 @@
 # Global instance with 3-second update interval
 progress_logger = ProgressLogger(summary_interval=3.0)
 
-
 def init_progress_logger(gemini_service):
     """Initialize the global progress logger with Gemini service."""
     global progress_logger
     progress_logger.gemini_service = gemini_service
     progress_logger.summary_interval = 3.0
 
-
 def log_progress(message: str, force_summary: bool = False):
     """Convenience function for logging progress."""
     global progress_logger
