--- conflicted
+++ resolved
@@ -1,18 +1,13 @@
 """Concurrent batch processor for file processing."""
-
+import os
 import io
-<<<<<<< HEAD
-import os
-=======
 import gc
->>>>>>> c02fa57e
 import threading
 from concurrent.futures import ThreadPoolExecutor, as_completed
+from typing import List, Dict, Any, Optional, Tuple, Union
 from dataclasses import dataclass
-from typing import Any, Dict, List, Optional, Tuple, Union
-
+import PyPDF2
 import fitz  # PyMuPDF
-import PyPDF2
 from PIL import Image
 
 from .gemini_service import GeminiService
@@ -23,7 +18,6 @@
 @dataclass
 class ProcessingBatch:
     """Represents a batch of content to process."""
-
     batch_id: str
     batch_type: str  # 'pdf', 'image', 'csv'
     file_path: str
@@ -34,18 +28,14 @@
 
 class BatchProcessor:
     """Handles concurrent batch processing of files."""
-
+    
     # Configuration
     PDF_BATCH_SIZE = 10  # Pages per PDF batch
     MAX_CONCURRENT_BATCHES = 10  # Maximum concurrent API calls
-
-    def __init__(
-        self,
-        gemini_service: GeminiService,
-        progress_logger: Optional[ProgressLogger] = None,
-    ):
+    
+    def __init__(self, gemini_service: GeminiService, progress_logger: Optional[ProgressLogger] = None):
         """Initialize the batch processor.
-
+        
         Args:
             gemini_service: The Gemini service instance for API calls
             progress_logger: Optional progress logger for tracking
@@ -53,87 +43,75 @@
         self.gemini_service = gemini_service
         self.progress_logger = progress_logger
         self._semaphore = threading.Semaphore(self.MAX_CONCURRENT_BATCHES)
-
+        
     def prepare_batches(self, files: List[Tuple[str, str]]) -> List[ProcessingBatch]:
         """Prepare batches from a list of files.
-
+        
         Args:
             files: List of tuples (file_path, file_type)
-
+            
         Returns:
             List of ProcessingBatch objects ready for concurrent processing
         """
         batches = []
-
+        
         for file_path, file_type in files:
-            if file_type == ".pdf":
+            if file_type == '.pdf':
                 # Create batches for PDF
                 pdf_batches = self._prepare_pdf_batches(file_path)
                 batches.extend(pdf_batches)
-            elif file_type in [".jpg", ".jpeg", ".png", ".gif", ".bmp"]:
+            elif file_type in ['.jpg', '.jpeg', '.png', '.gif', '.bmp']:
                 # Each image is its own batch
                 batch = ProcessingBatch(
                     batch_id=f"img_{os.path.basename(file_path)}",
-                    batch_type="image",
+                    batch_type='image',
                     file_path=file_path,
-                    content=file_path,
+                    content=file_path
                 )
                 batches.append(batch)
-            elif file_type == ".csv":
+            elif file_type == '.csv':
                 # Each CSV is its own batch
                 batch = ProcessingBatch(
                     batch_id=f"csv_{os.path.basename(file_path)}",
-                    batch_type="csv",
+                    batch_type='csv',
                     file_path=file_path,
-                    content=file_path,
+                    content=file_path
                 )
                 batches.append(batch)
-
+                
         return batches
-
+    
     def _prepare_pdf_batches(self, pdf_path: str) -> List[ProcessingBatch]:
         """Prepare PDF batches with 2 pages each.
-
+        
         Args:
             pdf_path: Path to the PDF file
-
+            
         Returns:
             List of ProcessingBatch objects for the PDF
         """
         batches = []
-<<<<<<< HEAD
-
-=======
         pdf_doc = None
         
->>>>>>> c02fa57e
         try:
             # Open PDF to get page count
             pdf_doc = fitz.open(pdf_path)
             total_pages = len(pdf_doc)
-
+            
             # Create batches of 10 pages each
             for batch_start in range(0, total_pages, self.PDF_BATCH_SIZE):
                 batch_end = min(batch_start + self.PDF_BATCH_SIZE, total_pages)
                 page_numbers = list(range(batch_start, batch_end))
-
+                
                 batch = ProcessingBatch(
                     batch_id=f"pdf_{os.path.basename(pdf_path)}_pages_{batch_start+1}-{batch_end}",
-                    batch_type="pdf",
+                    batch_type='pdf',
                     file_path=pdf_path,
                     content=None,  # Will be populated during processing
                     page_numbers=page_numbers,
-                    metadata={"total_pages": total_pages},
+                    metadata={'total_pages': total_pages}
                 )
                 batches.append(batch)
-<<<<<<< HEAD
-
-            pdf_doc.close()
-
-        except Exception as e:
-            print(f"Error preparing PDF batches for {pdf_path}: {str(e)}")
-
-=======
                 
         except Exception as e:
             print(f"Error preparing PDF batches for {pdf_path}: {str(e)}")
@@ -144,18 +122,16 @@
                 del pdf_doc
                 gc.collect()
             
->>>>>>> c02fa57e
         return batches
-
-    def process_batches_concurrently(
-        self, batches: List[ProcessingBatch], task_id: Optional[str] = None
-    ) -> Tuple[List[Dict[str, Any]], List[str]]:
+    
+    def process_batches_concurrently(self, batches: List[ProcessingBatch], 
+                                   task_id: Optional[str] = None) -> Tuple[List[Dict[str, Any]], List[str]]:
         """Process all batches concurrently.
-
+        
         Args:
             batches: List of ProcessingBatch objects to process
             task_id: Optional task ID for progress tracking
-
+            
         Returns:
             Tuple of (donations, errors)
         """
@@ -163,99 +139,106 @@
         all_errors = []
         processed_count = 0
         total_batches = len(batches)
-
+        
         # Update initial progress
         if self.progress_logger and task_id:
-            self.progress_logger.log(f"Processing {total_batches} batches concurrently")
-
+            self.progress_logger.log(
+                f"Processing {total_batches} batches concurrently"
+            )
+        
         # Process batches concurrently
         with ThreadPoolExecutor(max_workers=self.MAX_CONCURRENT_BATCHES) as executor:
             # Submit all batches for processing
-            future_to_batch = {executor.submit(self._process_single_batch, batch): batch for batch in batches}
-
+            future_to_batch = {
+                executor.submit(self._process_single_batch, batch): batch 
+                for batch in batches
+            }
+            
             # Process completed batches as they finish
             for future in as_completed(future_to_batch):
                 batch = future_to_batch[future]
-
+                
                 try:
                     donations, errors = future.result()
-
+                    
                     # Aggregate results
                     if donations:
                         all_donations.extend(donations if isinstance(donations, list) else [donations])
                     if errors:
                         all_errors.extend(errors if isinstance(errors, list) else [errors])
-
+                        
                     # Update progress
                     processed_count += 1
                     if self.progress_logger and task_id:
-                        self.progress_logger.log(f"Processed {processed_count}/{total_batches} batches")
-
+                        self.progress_logger.log(
+                            f"Processed {processed_count}/{total_batches} batches"
+                        )
+                        
                 except Exception as e:
                     error_msg = f"Error processing batch {batch.batch_id}: {str(e)}"
                     print(error_msg)
                     all_errors.append(error_msg)
-
+                    
                     # Still update progress on error
                     processed_count += 1
                     if self.progress_logger and task_id:
-                        self.progress_logger.log(f"Processed {processed_count}/{total_batches} batches (with errors)")
-
+                        self.progress_logger.log(
+                            f"Processed {processed_count}/{total_batches} batches (with errors)"
+                        )
+        
         # Final progress update
         if self.progress_logger and task_id:
-            self.progress_logger.log(f"Completed processing {total_batches} batches")
-
+            self.progress_logger.log(
+                f"Completed processing {total_batches} batches"
+            )
+        
         return all_donations, all_errors
-
+    
     def _process_single_batch(self, batch: ProcessingBatch) -> Tuple[List[Dict[str, Any]], List[str]]:
         """Process a single batch.
-
+        
         Args:
             batch: The ProcessingBatch to process
-
+            
         Returns:
             Tuple of (donations, errors)
         """
         donations = []
         errors = []
-
+        
         # Acquire semaphore to limit concurrent API calls
         with self._semaphore:
             try:
-                if batch.batch_type == "pdf":
+                if batch.batch_type == 'pdf':
                     result = self._process_pdf_batch(batch)
-                elif batch.batch_type == "image":
+                elif batch.batch_type == 'image':
                     result = self.gemini_service.extract_donation_data(batch.file_path)
-                elif batch.batch_type == "csv":
-                    result = self.gemini_service.extract_text_data(batch.file_path, file_type="csv")
+                elif batch.batch_type == 'csv':
+                    result = self.gemini_service.extract_text_data(batch.file_path, file_type='csv')
                 else:
                     raise ValueError(f"Unknown batch type: {batch.batch_type}")
-
+                
                 # Handle results
                 if result:
                     if isinstance(result, list):
                         donations.extend(result)
                     else:
                         donations.append(result)
-
+                        
             except Exception as e:
                 error_msg = f"Error in batch {batch.batch_id}: {str(e)}"
                 print(error_msg)
                 errors.append(error_msg)
-
+                
         return donations, errors
-<<<<<<< HEAD
-
-=======
     
     @memory_monitor.monitor_function
->>>>>>> c02fa57e
     def _process_pdf_batch(self, batch: ProcessingBatch) -> Optional[Union[Dict[str, Any], List[Dict[str, Any]]]]:
         """Process a PDF batch with its pages, images, and text.
-
+        
         Args:
             batch: The PDF batch to process
-
+            
         Returns:
             Extracted donation data or None
         """
@@ -266,7 +249,7 @@
         try:
             # Open PDF document
             pdf_doc = fitz.open(batch.file_path)
-
+            
             # Extract text from the batch pages
             batch_text = ""
             try:
@@ -278,15 +261,11 @@
                             batch_text += f"\n--- Page {page_num + 1} ---\n{page_text}\n"
             except Exception as e:
                 print(f"Error extracting text from PDF pages: {str(e)}")
-<<<<<<< HEAD
-
-=======
             finally:
                 # Clean up PDF reader
                 if pdf_reader:
                     del pdf_reader
             
->>>>>>> c02fa57e
             # Convert pages to images
             for page_num in batch.page_numbers:
                 page = pdf_doc[page_num]
@@ -295,30 +274,18 @@
                 img_data = pix.tobytes("png")
                 image = Image.open(io.BytesIO(img_data))
                 images.append(image)
-<<<<<<< HEAD
-
-            pdf_doc.close()
-
-=======
                 # Clean up pixmap immediately
                 del pix
                 del img_data
             
->>>>>>> c02fa57e
             # Prepare content for Gemini
             content = {
-                "images": images,
-                "text": batch_text if batch_text.strip() else None,
-                "page_info": f"Pages {batch.page_numbers[0]+1} to {batch.page_numbers[-1]+1} of {batch.metadata.get('total_pages', 'unknown')}",
+                'images': images,
+                'text': batch_text if batch_text.strip() else None,
+                'page_info': f"Pages {batch.page_numbers[0]+1} to {batch.page_numbers[-1]+1} of {batch.metadata.get('total_pages', 'unknown')}"
             }
-
+            
             # Call Gemini with the prepared content
-<<<<<<< HEAD
-            return self.gemini_service.extract_donation_data_from_content(
-                content, file_type="pdf_batch", batch_info=batch.batch_id
-            )
-
-=======
             result = self.gemini_service.extract_donation_data_from_content(
                 content,
                 file_type='pdf_batch',
@@ -327,7 +294,6 @@
             
             return result
             
->>>>>>> c02fa57e
         except Exception as e:
             print(f"Error processing PDF batch {batch.batch_id}: {str(e)}")
             return None
