--- conflicted
+++ resolved
@@ -51,10 +51,8 @@
   sent_to_qb: boolean;
   address_updated: boolean;
   edited: boolean;
-<<<<<<< HEAD
   new_customer_created?: boolean;
   qbo_customer_id?: string;
-=======
   original_match_status?: OriginalMatchStatus | null; // Added for revert functionality
 }
 
@@ -63,7 +61,6 @@
   matched: boolean;
   new_customer: boolean;
   edited: boolean;
->>>>>>> 7e4103a7
 }
 
 export interface FinalDisplayDonation {
