<<<<<<< HEAD
import React, { useState, useEffect } from 'react';
import { FinalDisplayDonation } from '../types'; // Assuming this type includes relevant customer fields
import { Send, UserPlus, Trash2, Download, FileText, RefreshCw, Edit2, Check, X, Search, RotateCcw, CheckCircle } from 'lucide-react';
import ReportModal from './ReportModal'; // Import ReportModal
=======
import React, { useState } from 'react';
import { FinalDisplayDonation, QuickBooksMatchData, OriginalMatchStatus, CustomerRef, QBAddress } from '../types'; // Import necessary types
import { Send, UserPlus, Trash2, Download, FileText, RefreshCw, Edit2, Check, X, Search, RotateCcw, CheckCircle, AlertCircle } from 'lucide-react';
import ManualMatchModal from './ManualMatchModal';
>>>>>>> 7e4103a7
import './DonationsTable.css';
import AddCustomerModal from './AddCustomerModal'; // Import the modal
import { CustomerFormData } from './AddCustomerModal'; // Import the form data type
import { addCustomer, NewCustomerPayload } from '../services/api'; // Import API service and type
// authService might not be needed if sessionId is solely handled by axios interceptor for the call
// import authService from '../services/authService';

interface DonationsTableProps {
  donations: FinalDisplayDonation[];
  onUpdate: (index: number, donation: FinalDisplayDonation) => void;
  onDelete: (index: number) => void;
  onSendToQB: (donation: FinalDisplayDonation, index: number) => void;
  onManualMatch: (donation: FinalDisplayDonation, index: number) => void;
  onNewCustomer: (donation: FinalDisplayDonation, index: number) => void; // This might be replaced or supplemented by the modal's onSubmit
  onSendAllToQB: () => void;
  onClearAll: () => void;
  onExportCSV: () => void;
}

const DonationsTable: React.FC<DonationsTableProps> = ({
  donations,
  onUpdate,
  onDelete,
  onSendToQB,
  onManualMatch,
  onNewCustomer,
  onSendAllToQB,
  onClearAll,
  onExportCSV
}) => {
  const [editingIndex, setEditingIndex] = useState<number | null>(null);
  const [editedDonation, setEditedDonation] = useState<FinalDisplayDonation | null>(null);
<<<<<<< HEAD
  const [isReportModalOpen, setIsReportModalOpen] = useState(false); // State for modal visibility
  const [reportModalContent, setReportModalContent] = useState(''); // State for modal content

  // State for the AddCustomerModal
  const [isModalOpen, setIsModalOpen] = useState(false);
  const [selectedDonationForNewCustomer, setSelectedDonationForNewCustomer] = useState<Partial<CustomerFormData> | undefined>(undefined);
  const [currentDonationIndexForCustomerCreation, setCurrentDonationIndexForCustomerCreation] = useState<number | null>(null);
  const [isSubmittingCustomer, setIsSubmittingCustomer] = useState(false); // For loading state on modal submit

=======
  const [errorModal, setErrorModal] = useState<string | null>(null);


  const [isManualMatchModalOpen, setIsManualMatchModalOpen] = useState(false);
  const [selectedDonationForMatch, setSelectedDonationForMatch] = useState<{ donation: FinalDisplayDonation, index: number } | null>(null);

  interface Customer { // Assuming this structure from ManualMatchModal
    Id: string;
    DisplayName: string;
    PrimaryEmailAddr?: { Address: string };
  }

  const handleOpenManualMatchModal = (donation: FinalDisplayDonation, index: number) => {
    setSelectedDonationForMatch({ donation, index });
    setIsManualMatchModalOpen(true);
  };

  const handleManualMatchSelect = async (selectedCustomer: Customer) => {
    if (!selectedDonationForMatch) return;

    const { donation: currentDonation, index: donationIndex } = selectedDonationForMatch;

    // Build headers - only add session ID if it exists (for production)
    const headers: HeadersInit = {
      'Content-Type': 'application/json',
    };
    const sessionId = localStorage.getItem('qbo_session_id');
    if (sessionId) {
      headers['X-Session-ID'] = sessionId;
    }

    // Store original data before API call
    const originalPayerInfo = currentDonation.payer_info;
    const originalStatusInfo = currentDonation.status;

    const originalMatchDataToStore: QuickBooksMatchData = {
      customer_ref: originalPayerInfo.customer_ref,
      qb_address: originalPayerInfo.qb_address,
      // Ensure email/phone are arrays for QuickBooksMatchData type
      qb_email: originalPayerInfo.qb_email ? [originalPayerInfo.qb_email] : [],
      qb_phone: originalPayerInfo.qb_phone ? [originalPayerInfo.qb_phone] : [],
      qb_organization_name: originalPayerInfo.qb_organization_name || null,
      // qb_display_name is typically part of customer_ref, but API might populate it directly too.
      // For backup, prefer specific fields if they existed, or derive from customer_ref.
      qb_display_name: (originalPayerInfo as any).qb_display_name || originalPayerInfo.customer_ref.display_name || null,
    };

    const originalStatusToStore: OriginalMatchStatus = {
      matched: originalStatusInfo.matched,
      new_customer: originalStatusInfo.new_customer,
      edited: originalStatusInfo.edited,
    };

    try {
      const response = await fetch('/api/manual_match', {
        method: 'POST',
        headers,
        body: JSON.stringify({
          donation: currentDonation, // Send current donation state
          qb_customer_id: selectedCustomer.Id,
        }),
      });

      if (!response.ok) {
        const errorData = await response.json();
        throw new Error(errorData.error || `API Error: ${response.status}`);
      }

      const result = await response.json();
      if (result.success && result.data) {
        const updatedDonationFromApi: FinalDisplayDonation = result.data;

        // Combine API result with the locally stored original data
        const finalDonationForTableUpdate: FinalDisplayDonation = {
          ...updatedDonationFromApi,
          payer_info: {
            ...updatedDonationFromApi.payer_info,
            original_qb_match_data: originalMatchDataToStore,
          },
          status: {
            ...updatedDonationFromApi.status,
            original_match_status: originalStatusToStore,
          },
        };
        onUpdate(donationIndex, finalDonationForTableUpdate);
      } else {
        throw new Error(result.error || 'Manual match API call failed');
      }
    } catch (error) {
      console.error('Failed to manually match donation:', error);
      setErrorModal(`Error during manual match: ${error instanceof Error ? error.message : String(error)}`);
    } finally {
      setIsManualMatchModalOpen(false);
      setSelectedDonationForMatch(null);
    }
  };

  const handleRevertManualMatch = (index: number) => {
    const donationToRevert = donations[index];
    const { original_qb_match_data } = donationToRevert.payer_info;
    const { original_match_status } = donationToRevert.status;

    if (original_qb_match_data && original_match_status) {
      const revertedDonation: FinalDisplayDonation = {
        ...donationToRevert,
        payer_info: {
          // Important: Spread other payer_info fields that are not part of original_qb_match_data
          // and should be preserved or explicitly reset if needed.
          // For now, we assume original_qb_match_data contains all relevant fields to revert to.
          // This means fields like 'previous_address' or 'address_update_source' might need specific handling
          // if they are not part of original_qb_match_data and should not be wiped out by this spread.
          // A safer approach is to selectively apply reverted fields.
          ...donationToRevert.payer_info, // Keep existing payer_info as base

          customer_ref: original_qb_match_data.customer_ref,
          qb_address: original_qb_match_data.qb_address,
          qb_email: original_qb_match_data.qb_email[0] || '', // Assuming string for DisplayPayerInfo
          qb_phone: original_qb_match_data.qb_phone[0] || '', // Assuming string for DisplayPayerInfo
          qb_organization_name: original_qb_match_data.qb_organization_name || '',
          // Restore qb_display_name if it was stored/used this way
          // This depends on how your API sets it. If it's always from customer_ref, this might not be needed.
          // For safety, let's assume original_qb_match_data.qb_display_name holds the value for payer_info.qb_display_name
          ...( (original_qb_match_data as any).qb_display_name && { qb_display_name: (original_qb_match_data as any).qb_display_name }),


          original_qb_match_data: null, // Clear the stored original data
        },
        status: {
          ...donationToRevert.status, // Keep existing status as base
          matched: original_match_status.matched,
          new_customer: original_match_status.new_customer,
          // edited: original_match_status.edited, // Or set to true, as per instruction
          edited: true, // Per instruction for revert action
          original_match_status: null, // Clear the stored original status
        },
      };
      onUpdate(index, revertedDonation);
    } else {
      console.warn("No original match data found to revert for donation at index:", index);
      setErrorModal("Cannot revert: Original match data not found.");
    }
  };
>>>>>>> 7e4103a7

  const startEditing = (index: number) => {
    setEditingIndex(index);
    setEditedDonation({ ...donations[index] });
  };

  const cancelEditing = () => {
    setEditingIndex(null);
    setEditedDonation(null);
  };

  const saveEditing = () => {
    if (editingIndex !== null && editedDonation) {
      const originalDonation = donations[editingIndex];

      // Check if address was changed
      const addressChanged =
        originalDonation.payer_info.qb_address.line1 !== editedDonation.payer_info.qb_address.line1 ||
        originalDonation.payer_info.qb_address.city !== editedDonation.payer_info.qb_address.city ||
        originalDonation.payer_info.qb_address.state !== editedDonation.payer_info.qb_address.state ||
        originalDonation.payer_info.qb_address.zip !== editedDonation.payer_info.qb_address.zip;

      let updatedDonation = {
        ...editedDonation,
        status: { ...editedDonation.status, edited: true }
      };

      // If address was changed and there's no previous address yet, save the original
      if (addressChanged && !editedDonation.payer_info.previous_address) {
        updatedDonation = {
          ...updatedDonation,
          payer_info: {
            ...updatedDonation.payer_info,
            previous_address: originalDonation.payer_info.qb_address,
            address_update_source: 'manual' as const
          },
          status: {
            ...updatedDonation.status,
            address_updated: true
          }
        };
      }

      onUpdate(editingIndex, updatedDonation);
      setEditingIndex(null);
      setEditedDonation(null);
    }
  };

  const updateEditedField = (field: string, value: any) => {
    if (!editedDonation) return;

    const keys = field.split('.');
    const updated = { ...editedDonation };
    let current: any = updated;

    for (let i = 0; i < keys.length - 1; i++) {
      if (!current[keys[i]]) {
        current[keys[i]] = {};
      }
      current = current[keys[i]];
    }

    current[keys[keys.length - 1]] = value;
    setEditedDonation(updated);
  };

  const handleRevertAddress = (index: number) => {
    const donation = donations[index];
    if (donation.payer_info.previous_address) {
      const updatedDonation = {
        ...donation,
        payer_info: {
          ...donation.payer_info,
          qb_address: donation.payer_info.previous_address,
          previous_address: donation.payer_info.qb_address,
          address_update_source: 'manual' as const
        },
        status: {
          ...donation.status,
          address_updated: false,
          edited: true
        }
      };
      onUpdate(index, updatedDonation);
    }
  };

  const handleKeepNewAddress = (index: number) => {
    const donation = donations[index];
    const updatedDonation = {
      ...donation,
      payer_info: {
        ...donation.payer_info,
        previous_address: null,
        address_update_source: null
      },
      status: {
        ...donation.status,
        address_updated: false
      }
    };
    onUpdate(index, updatedDonation);
  };

  const renderStatusBadges = (donation: FinalDisplayDonation) => {
    const badges = [];

    if (donation.status?.matched) {
      badges.push(<span key="matched" className="badge badge-matched">Matched</span>);
    }
    if (donation.status?.new_customer) {
      badges.push(<span key="new" className="badge badge-new">New Customer</span>);
    }
    if (donation.status?.sent_to_qb) {
      badges.push(<span key="sent" className="badge badge-sent">Sent to QB</span>);
    }
    if (donation.status?.address_updated) {
      const source = donation.payer_info.address_update_source;
      const label = source === 'extracted' ? 'Address Updated (Extracted)' : 'Address Updated';
      badges.push(<span key="updated" className="badge badge-updated">{label}</span>);
    }
    if (donation.status?.edited) {
      badges.push(<span key="edited" className="badge badge-edited">Edited</span>);
    }

    return <div className="status-badges">{badges}</div>;
  };

  const renderEditableCell = (value: any, field: string, index: number) => {
    if (editingIndex === index && editedDonation) {
      const currentValue = field.split('.').reduce((obj, key) => obj?.[key], editedDonation as any);
      return (
        <input
          type={field.includes('amount') ? 'number' : 'text'}
          value={currentValue || ''}
          onChange={(e) => updateEditedField(field, e.target.value)}
          className="edit-input"
        />
      );
    }
    return value || '-';
  };

  const renderAddressCell = (donation: FinalDisplayDonation, field: string, index: number) => {
    const fieldPath = `payer_info.qb_address.${field}`;
    const value = donation.payer_info.qb_address[field as keyof typeof donation.payer_info.qb_address];

    if (editingIndex === index && editedDonation) {
      const currentValue = fieldPath.split('.').reduce((obj, key) => obj?.[key], editedDonation as any);
      return (
        <input
          type="text"
          value={currentValue || ''}
          onChange={(e) => updateEditedField(fieldPath, e.target.value)}
          className="edit-input"
        />
      );
    }

    // Check if this donation has a previous address
    const hasPreviousAddress = donation.payer_info.previous_address &&
                               donation.status.address_updated;

    if (hasPreviousAddress && field === 'line1') {
      const previousValue = donation.payer_info.previous_address![field as keyof typeof donation.payer_info.previous_address];
      return (
        <div className="address-with-history">
          <div className="current-address">{value || '-'}</div>
          <div className="previous-address">
            <span className="old-label">Old:</span> {previousValue || '-'}
          </div>
          <div className="address-actions">
            <button
              onClick={() => handleKeepNewAddress(index)}
              className="address-action-btn keep"
              title="Keep new address"
            >
              <CheckCircle size={14} /> Keep
            </button>
            <button
              onClick={() => handleRevertAddress(index)}
              className="address-action-btn revert"
              title="Revert to old address"
            >
              <RotateCcw size={14} /> Revert
            </button>
          </div>
        </div>
      );
    }

    return value || '-';
  };

  const getDisplayName = (donation: FinalDisplayDonation) => {
    // Show organization name if present, otherwise show full name
    if (donation.payer_info.qb_organization_name) {
      return donation.payer_info.qb_organization_name;
    }
    return donation.payer_info.customer_ref.full_name || '-';
  };

  const getCustomerRef = (donation: FinalDisplayDonation) => {
    // Show the QuickBooks DisplayName directly (e.g., "Collins, Jonelle")
    // This is the exact identifier from QuickBooks
    const ref = donation.payer_info.customer_ref;
    return ref.display_name || '-';
  };

  const handleGenerateReport = () => {
    const totalAmount = donations.reduce((sum, d) => sum + parseFloat(d.payment_info.amount), 0);
    const formattedTotalAmount = totalAmount.toFixed(2);

    const today = new Date();
    const formattedDate = `${today.getMonth() + 1}/${today.getDate()}/${today.getFullYear()}`;

    let reportString = `**Deposit Report: ${formattedDate}**\n\n`;
    reportString += `Below is a list of deposits totaling $${formattedTotalAmount}:\n\n`;

    donations.forEach((donation, index) => {
      const displayName = getDisplayName(donation);
      const addressParts = [];
      if (donation.payer_info.qb_address?.line1) {
        addressParts.push(donation.payer_info.qb_address.line1);
      }
      const cityStateZip = [];
      if (donation.payer_info.qb_address?.city) {
        cityStateZip.push(donation.payer_info.qb_address.city);
      }
      if (donation.payer_info.qb_address?.state) {
        cityStateZip.push(donation.payer_info.qb_address.state);
      }
      if (donation.payer_info.qb_address?.zip) {
        cityStateZip.push(donation.payer_info.qb_address.zip);
      }
      if (cityStateZip.length > 0) {
        addressParts.push(cityStateZip.join(' '));
      }
      const address = addressParts.join('\n');

      // Using payment_date as is, assuming it's already in a reasonable format.
      // Add robust date formatting here if specific M-D-YY or MM/DD/YYYY is strictly needed
      // and payment_date isn't guaranteed to be in that format.
      const amountDate = `$${donation.payment_info.amount} on ${donation.payment_info.payment_date}`;

      const checkNo = donation.payment_info.payment_ref ? `Check No. ${donation.payment_info.payment_ref}` : '';

      let memoLine = '';
      if (donation.payment_info.memo && donation.payment_info.memo.trim() !== '') {
        memoLine = `Memo: ${donation.payment_info.memo}`;
      }

      reportString += `${index + 1}. ${displayName}\n`;
      if (address) {
        reportString += `${address}\n`;
      }
      reportString += `${amountDate}\n`;
      if (checkNo) {
        reportString += `${checkNo}\n`;
      }
      if (memoLine) {
        reportString += `${memoLine}\n`;
      }
      reportString += '\n';
    });

    reportString += `Total Deposits: $${formattedTotalAmount}`;

    setReportModalContent(reportString);
    setIsReportModalOpen(true);
  };

  const handleCloseReportModal = () => {
    setIsReportModalOpen(false);
  };

  const handleSaveReport = (editedText: string) => {
    const blob = new Blob([editedText], { type: 'text/plain' });
    const url = window.URL.createObjectURL(blob);
    const a = document.createElement('a');
    a.href = url;
    a.download = 'deposit_report.txt'; // Updated filename
    a.click();
    window.URL.revokeObjectURL(url);
    handleCloseReportModal();
  };

  // Modal handler functions
  const handleOpenModal = (donation: FinalDisplayDonation, index: number) => {
    setCurrentDonationIndexForCustomerCreation(index); // Store the index

    let parsedAddress = {
      addressLine1: donation.payer_info.qb_address?.line1 || '',
      city: donation.payer_info.qb_address?.city || '',
      state: donation.payer_info.qb_address?.state || '',
      zip: donation.payer_info.qb_address?.zip || '',
    };

    // If qb_address is not populated, try to use extracted_address if available
    // This part is speculative, assuming extracted_address exists and needs parsing
    if (!donation.payer_info.qb_address?.line1 && donation.extracted_data?.address) {
        const parts = donation.extracted_data.address.split(',').map((part: string) => part.trim());
        // Basic parsing: Assumes format "Street, City, State ZIP" or "Street, City, State, ZIP"
        if (parts.length >= 3) {
            parsedAddress.addressLine1 = parts[0];
            parsedAddress.city = parts[1];
            const stateZip = parts[2].split(' ');
            if (stateZip.length === 2) {
                parsedAddress.state = stateZip[0];
                parsedAddress.zip = stateZip[1];
            } else if (parts.length === 4) { // Street, City, State, ZIP
                parsedAddress.state = parts[2];
                parsedAddress.zip = parts[3];
            } else { // Could be just state or just zip in parts[2]
                 parsedAddress.state = parts[2]; // Or handle differently
            }
        } else if (parts.length === 1) {
            parsedAddress.addressLine1 = parts[0]; // Only line1 available
        }
    }


    const initialModalData: Partial<CustomerFormData> = {
      displayName: donation.payer_info.customer_ref?.display_name || donation.payer_info.qb_organization_name || donation.extracted_data?.customer_name || '',
      organizationName: donation.payer_info.qb_organization_name || (donation.payer_info.customer_ref?.display_name && !donation.payer_info.customer_ref?.first_name ? donation.payer_info.customer_ref?.display_name : ''),
      firstName: donation.payer_info.customer_ref?.first_name || '',
      lastName: donation.payer_info.customer_ref?.last_name || '',
      email: donation.payer_info.qb_email || donation.extracted_data?.email || '',
      phone: donation.payer_info.qb_phone || donation.extracted_data?.phone || '',
      ...parsedAddress,
    };
    setSelectedDonationForNewCustomer(initialModalData);
    setIsModalOpen(true);
  };

  const handleCloseModal = () => {
    setIsModalOpen(false);
    setSelectedDonationForNewCustomer(undefined);
    setCurrentDonationIndexForCustomerCreation(null);
    setIsSubmittingCustomer(false); // Reset loading state
  };

  const handleAddNewCustomer = async (formData: CustomerFormData) => {
    if (currentDonationIndexForCustomerCreation === null) {
      alert('Error: No donation selected for new customer creation.');
      return;
    }
    // const sessionId = authService.getSessionId(); // Not strictly needed if interceptor works
    // if (!sessionId) {
    //   alert('Error: No active session. Please login again.');
    //   return;
    // }

    setIsSubmittingCustomer(true);

    const payload: NewCustomerPayload = {
      DisplayName: formData.displayName,
      GivenName: formData.firstName || undefined, // Ensure empty strings become undefined
      FamilyName: formData.lastName || undefined,
      CompanyName: formData.organizationName || undefined,
      PrimaryEmailAddr: formData.email || undefined,
      PrimaryPhone: formData.phone || undefined,
    };

    if (formData.addressLine1 || formData.city || formData.state || formData.zip) {
      payload.BillAddr = {
        Line1: formData.addressLine1 || undefined,
        City: formData.city || undefined,
        CountrySubDivisionCode: formData.state || undefined,
        PostalCode: formData.zip || undefined,
      };
    }

    try {
      const response = await addCustomer(payload); // sessionId handled by interceptor
      console.log('Customer created successfully:', response);

      // Update the local donations state
      const updatedDonations = [...donations];
      const targetDonation = updatedDonations[currentDonationIndexForCustomerCreation];

      if (targetDonation && response.success && response.data) {
        targetDonation.status = {
          ...targetDonation.status,
          new_customer_created: true, // Add this new status flag
          matched: true, // Assuming creating a customer implies matching to it
          qbo_customer_id: response.data.Id, // Assuming API returns created customer with Id
        };
        // Update customer_ref and other relevant fields based on response.data
        targetDonation.payer_info.customer_ref = {
            id: response.data.Id,
            display_name: response.data.DisplayName,
            full_name: `${response.data.GivenName || ''} ${response.data.FamilyName || ''}`.trim() || response.data.DisplayName,
            first_name: response.data.GivenName || '',
            last_name: response.data.FamilyName || '',
            salutation: '',
        };
        if (response.data.CompanyName) {
            targetDonation.payer_info.qb_organization_name = response.data.CompanyName;
        }
        if (response.data.BillAddr) {
            targetDonation.payer_info.qb_address = {
                line1: response.data.BillAddr.Line1,
                city: response.data.BillAddr.City,
                state: response.data.BillAddr.CountrySubDivisionCode,
                zip: response.data.BillAddr.PostalCode,
            };
        }
         if (response.data.PrimaryEmailAddr) {
            targetDonation.payer_info.qb_email = response.data.PrimaryEmailAddr.Address;
        }
        if (response.data.PrimaryPhone) {
            targetDonation.payer_info.qb_phone = response.data.PrimaryPhone.FreeFormNumber;
        }

        // Call the onUpdate prop to reflect changes in the parent component's state
        onUpdate(currentDonationIndexForCustomerCreation, targetDonation);
      }

      alert(`Customer "${response.data?.DisplayName || payload.DisplayName}" created successfully!`);
      handleCloseModal();

    } catch (error: any) {
      console.error('Failed to create customer:', error);
      const errorMessage = error?.error || error?.message || 'An unknown error occurred.';
      alert(`Error creating customer: ${errorMessage}`);
      // Optionally, do not close the modal on error:
      // setIsSubmittingCustomer(false);
      // For now, we close it as per original plan
      handleCloseModal(); // Or decide to keep it open: setIsSubmittingCustomer(false);
    } finally {
      setIsSubmittingCustomer(false);
    }
  };


  return (
    <div className="donations-table-container">
<<<<<<< HEAD
      <AddCustomerModal
        isOpen={isModalOpen}
        onClose={handleCloseModal}
        onSubmit={handleAddNewCustomer}
        initialData={selectedDonationForNewCustomer}
        // Consider adding isSubmitting={isSubmittingCustomer} to AddCustomerModal props for button loading state
      />
=======
      {/* Render the ManualMatchModal */}
      {selectedDonationForMatch && (
        <ManualMatchModal
          isOpen={isManualMatchModalOpen}
          onClose={() => {
            setIsManualMatchModalOpen(false);
            setSelectedDonationForMatch(null);
          }}
          donation={selectedDonationForMatch.donation}
          onMatch={handleManualMatchSelect}
          onNewCustomer={() => {
            setIsManualMatchModalOpen(false);
            setSelectedDonationForMatch(null);
            if (selectedDonationForMatch) {
              onNewCustomer(selectedDonationForMatch.donation, selectedDonationForMatch.index);
            }
          }}
        />
      )}

>>>>>>> 7e4103a7
      <div className="table-actions">
        <button onClick={onSendAllToQB} className="action-button primary">
          <Send size={16} /> Send all to QB
        </button>
        <button onClick={onClearAll} className="action-button">
          <RefreshCw size={16} /> Clear all
        </button>
        <button onClick={handleGenerateReport} className="action-button">
          <FileText size={16} /> Generate Report
        </button>
        <button onClick={onExportCSV} className="action-button">
          <Download size={16} /> Export to CSV
        </button>
      </div>

      <div className="table-wrapper">
        <table className="donations-table">
          <thead>
            <tr>
              <th>Customer Ref</th>
              <th>Full Name</th>
              <th>Payment Ref</th>
              <th>Amount</th>
              <th>Payment Date</th>
              <th>Address Line 1</th>
              <th>City</th>
              <th>State</th>
              <th>ZIP</th>
              <th>Memo</th>
              <th>Status</th>
              <th>Actions</th>
            </tr>
          </thead>
          <tbody>
            {donations.map((donation, index) => (
              <tr key={index}>
                <td>{renderEditableCell(getCustomerRef(donation), 'payer_info.customer_ref', index)}</td>
                <td>{renderEditableCell(getDisplayName(donation),
                  donation.payer_info.qb_organization_name ? 'payer_info.qb_organization_name' : 'payer_info.customer_ref.full_name',
                  index)}</td>
                <td>{renderEditableCell(donation.payment_info.payment_ref, 'payment_info.payment_ref', index)}</td>
                <td>${renderEditableCell(donation.payment_info.amount, 'payment_info.amount', index)}</td>
                <td>{renderEditableCell(donation.payment_info.payment_date, 'payment_info.payment_date', index)}</td>
                <td>{renderAddressCell(donation, 'line1', index)}</td>
                <td>{renderAddressCell(donation, 'city', index)}</td>
                <td>{renderAddressCell(donation, 'state', index)}</td>
                <td>{renderAddressCell(donation, 'zip', index)}</td>
                <td>{renderEditableCell(donation.payment_info.memo, 'payment_info.memo', index)}</td>
                <td>{renderStatusBadges(donation)}</td>
                <td className="actions-cell">
                  {editingIndex === index ? (
                    <>
                      <button onClick={saveEditing} className="icon-button" title="Save">
                        <Check size={16} />
                      </button>
                      <button onClick={cancelEditing} className="icon-button" title="Cancel">
                        <X size={16} />
                      </button>
                    </>
                  ) : (
                    <>
                      <button onClick={() => startEditing(index)} className="icon-button" title="Edit">
                        <Edit2 size={16} />
                      </button>
                      <button onClick={() => onSendToQB(donation, index)} className="icon-button" title="Send to QB">
                        <Send size={16} />
                      </button>
<<<<<<< HEAD
                      {/* Conditionally render "Add New Customer" button */}
                      {(!donation.status.matched && !donation.status.sent_to_qb && !donation.status.new_customer_created) && (
                        <button onClick={() => handleOpenModal(donation, index)} className="icon-button" title="Add New Customer in QB">
                          <UserPlus size={16} />
                        </button>
                      )}
                       <button onClick={() => onManualMatch(donation, index)} className="icon-button" title="Manual Match Existing QB Customer">
                        <Search size={16} />
                      </button>
                      {/* Original onNewCustomer button - might be removed or repurposed if modal is primary
                      <button onClick={() => onNewCustomer(donation, index)} className="icon-button" title="Old New Customer Flow">
=======
                      <button onClick={() => handleOpenManualMatchModal(donation, index)} className="icon-button" title="Manual Match">
                        <Search size={16} />
                      </button>
                       {donation.payer_info.original_qb_match_data && donation.status.original_match_status && (
                        <button onClick={() => handleRevertManualMatch(index)} className="icon-button" title="Revert Manual Match">
                          <RotateCcw size={16} /> {/* Using RotateCcw, ensure it's distinct enough or use another */}
                        </button>
                      )}
                      <button onClick={() => onNewCustomer(donation, index)} className="icon-button" title="New Customer">
>>>>>>> 7e4103a7
                        <UserPlus size={16} />
                      </button>
                      */}
                      <button onClick={() => onDelete(index)} className="icon-button danger" title="Delete">
                        <Trash2 size={16} />
                      </button>
                    </>
                  )}
                </td>
              </tr>
            ))}
          </tbody>
        </table>
      </div>
<<<<<<< HEAD
      {isReportModalOpen && (
        <ReportModal
          reportText={reportModalContent}
          onClose={handleCloseReportModal}
          onSave={handleSaveReport}
        />
=======
      {errorModal && (
        <div className="error-modal-overlay">
          <div className="error-modal-content">
            <AlertCircle size={48} color="red" />
            <h3>Error</h3>
            <p>{errorModal}</p>
            <button onClick={() => setErrorModal(null)}>Close</button>
          </div>
        </div>
>>>>>>> 7e4103a7
      )}
    </div>
  );
};

export default DonationsTable;<|MERGE_RESOLUTION|>--- conflicted
+++ resolved
@@ -1,20 +1,12 @@
-<<<<<<< HEAD
 import React, { useState, useEffect } from 'react';
-import { FinalDisplayDonation } from '../types'; // Assuming this type includes relevant customer fields
-import { Send, UserPlus, Trash2, Download, FileText, RefreshCw, Edit2, Check, X, Search, RotateCcw, CheckCircle } from 'lucide-react';
-import ReportModal from './ReportModal'; // Import ReportModal
-=======
-import React, { useState } from 'react';
 import { FinalDisplayDonation, QuickBooksMatchData, OriginalMatchStatus, CustomerRef, QBAddress } from '../types'; // Import necessary types
 import { Send, UserPlus, Trash2, Download, FileText, RefreshCw, Edit2, Check, X, Search, RotateCcw, CheckCircle, AlertCircle } from 'lucide-react';
 import ManualMatchModal from './ManualMatchModal';
->>>>>>> 7e4103a7
+import ReportModal from './ReportModal'; // Import ReportModal
 import './DonationsTable.css';
 import AddCustomerModal from './AddCustomerModal'; // Import the modal
 import { CustomerFormData } from './AddCustomerModal'; // Import the form data type
 import { addCustomer, NewCustomerPayload } from '../services/api'; // Import API service and type
-// authService might not be needed if sessionId is solely handled by axios interceptor for the call
-// import authService from '../services/authService';
 
 interface DonationsTableProps {
   donations: FinalDisplayDonation[];
@@ -22,7 +14,7 @@
   onDelete: (index: number) => void;
   onSendToQB: (donation: FinalDisplayDonation, index: number) => void;
   onManualMatch: (donation: FinalDisplayDonation, index: number) => void;
-  onNewCustomer: (donation: FinalDisplayDonation, index: number) => void; // This might be replaced or supplemented by the modal's onSubmit
+  onNewCustomer: (donation: FinalDisplayDonation, index: number) => void;
   onSendAllToQB: () => void;
   onClearAll: () => void;
   onExportCSV: () => void;
@@ -41,22 +33,21 @@
 }) => {
   const [editingIndex, setEditingIndex] = useState<number | null>(null);
   const [editedDonation, setEditedDonation] = useState<FinalDisplayDonation | null>(null);
-<<<<<<< HEAD
-  const [isReportModalOpen, setIsReportModalOpen] = useState(false); // State for modal visibility
-  const [reportModalContent, setReportModalContent] = useState(''); // State for modal content
+  const [errorModal, setErrorModal] = useState<string | null>(null);
+
+
+  const [isManualMatchModalOpen, setIsManualMatchModalOpen] = useState(false);
+  const [selectedDonationForMatch, setSelectedDonationForMatch] = useState<{ donation: FinalDisplayDonation, index: number } | null>(null);
 
   // State for the AddCustomerModal
   const [isModalOpen, setIsModalOpen] = useState(false);
   const [selectedDonationForNewCustomer, setSelectedDonationForNewCustomer] = useState<Partial<CustomerFormData> | undefined>(undefined);
   const [currentDonationIndexForCustomerCreation, setCurrentDonationIndexForCustomerCreation] = useState<number | null>(null);
-  const [isSubmittingCustomer, setIsSubmittingCustomer] = useState(false); // For loading state on modal submit
-
-=======
-  const [errorModal, setErrorModal] = useState<string | null>(null);
-
-
-  const [isManualMatchModalOpen, setIsManualMatchModalOpen] = useState(false);
-  const [selectedDonationForMatch, setSelectedDonationForMatch] = useState<{ donation: FinalDisplayDonation, index: number } | null>(null);
+  const [isSubmittingCustomer, setIsSubmittingCustomer] = useState(false);
+
+  // State for ReportModal
+  const [isReportModalOpen, setIsReportModalOpen] = useState(false);
+  const [reportModalContent, setReportModalContent] = useState('');
 
   interface Customer { // Assuming this structure from ManualMatchModal
     Id: string;
@@ -194,7 +185,6 @@
       setErrorModal("Cannot revert: Original match data not found.");
     }
   };
->>>>>>> 7e4103a7
 
   const startEditing = (index: number) => {
     setEditingIndex(index);
@@ -406,117 +396,45 @@
   };
 
   const handleGenerateReport = () => {
-    const totalAmount = donations.reduce((sum, d) => sum + parseFloat(d.payment_info.amount), 0);
-    const formattedTotalAmount = totalAmount.toFixed(2);
-
-    const today = new Date();
-    const formattedDate = `${today.getMonth() + 1}/${today.getDate()}/${today.getFullYear()}`;
-
-    let reportString = `**Deposit Report: ${formattedDate}**\n\n`;
-    reportString += `Below is a list of deposits totaling $${formattedTotalAmount}:\n\n`;
-
-    donations.forEach((donation, index) => {
-      const displayName = getDisplayName(donation);
-      const addressParts = [];
-      if (donation.payer_info.qb_address?.line1) {
-        addressParts.push(donation.payer_info.qb_address.line1);
-      }
-      const cityStateZip = [];
-      if (donation.payer_info.qb_address?.city) {
-        cityStateZip.push(donation.payer_info.qb_address.city);
-      }
-      if (donation.payer_info.qb_address?.state) {
-        cityStateZip.push(donation.payer_info.qb_address.state);
-      }
-      if (donation.payer_info.qb_address?.zip) {
-        cityStateZip.push(donation.payer_info.qb_address.zip);
-      }
-      if (cityStateZip.length > 0) {
-        addressParts.push(cityStateZip.join(' '));
-      }
-      const address = addressParts.join('\n');
-
-      // Using payment_date as is, assuming it's already in a reasonable format.
-      // Add robust date formatting here if specific M-D-YY or MM/DD/YYYY is strictly needed
-      // and payment_date isn't guaranteed to be in that format.
-      const amountDate = `$${donation.payment_info.amount} on ${donation.payment_info.payment_date}`;
-
-      const checkNo = donation.payment_info.payment_ref ? `Check No. ${donation.payment_info.payment_ref}` : '';
-
-      let memoLine = '';
-      if (donation.payment_info.memo && donation.payment_info.memo.trim() !== '') {
-        memoLine = `Memo: ${donation.payment_info.memo}`;
-      }
-
-      reportString += `${index + 1}. ${displayName}\n`;
-      if (address) {
-        reportString += `${address}\n`;
-      }
-      reportString += `${amountDate}\n`;
-      if (checkNo) {
-        reportString += `${checkNo}\n`;
-      }
-      if (memoLine) {
-        reportString += `${memoLine}\n`;
-      }
-      reportString += '\n';
-    });
-
-    reportString += `Total Deposits: $${formattedTotalAmount}`;
-
-    setReportModalContent(reportString);
-    setIsReportModalOpen(true);
-  };
-
-  const handleCloseReportModal = () => {
-    setIsReportModalOpen(false);
-  };
-
-  const handleSaveReport = (editedText: string) => {
-    const blob = new Blob([editedText], { type: 'text/plain' });
+    const report = donations.map((d, i) => {
+      const name = getDisplayName(d);
+      const amount = d.payment_info.amount;
+      const ref = d.payment_info.payment_ref;
+      const status = [];
+
+      if (d.status.matched) status.push('Matched');
+      if (d.status.new_customer) status.push('New Customer');
+      if (d.status.sent_to_qb) status.push('Sent to QB');
+      if (d.status.address_updated) status.push('Address Updated');
+      if (d.status.edited) status.push('Edited');
+
+      return `Entry ${i + 1}: ${name} - $${amount} (Ref: ${ref}) - Status: ${status.join(', ') || 'None'}`;
+    }).join('\n');
+
+    const reportHeader = `Donation Processing Report\nGenerated: ${new Date().toISOString()}\nTotal Entries: ${donations.length}\n\n`;
+    const fullReport = reportHeader + report;
+
+    const blob = new Blob([fullReport], { type: 'text/plain' });
     const url = window.URL.createObjectURL(blob);
     const a = document.createElement('a');
     a.href = url;
-    a.download = 'deposit_report.txt'; // Updated filename
+    a.download = `donation_report_${new Date().toISOString().split('T')[0]}.txt`;
     a.click();
     window.URL.revokeObjectURL(url);
-    handleCloseReportModal();
-  };
-
-  // Modal handler functions
-  const handleOpenModal = (donation: FinalDisplayDonation, index: number) => {
-    setCurrentDonationIndexForCustomerCreation(index); // Store the index
-
-    let parsedAddress = {
-      addressLine1: donation.payer_info.qb_address?.line1 || '',
-      city: donation.payer_info.qb_address?.city || '',
-      state: donation.payer_info.qb_address?.state || '',
-      zip: donation.payer_info.qb_address?.zip || '',
+  };
+
+  // Handlers for AddCustomerModal
+  const handleOpenNewCustomerModal = (donation: FinalDisplayDonation, index: number) => {
+    setCurrentDonationIndexForCustomerCreation(index);
+
+    // Parse address for pre-population
+    const addressLine = donation.payer_info.qb_address?.line1 || donation.extracted_data?.address || '';
+    const parsedAddress = {
+      billAddrLine1: addressLine,
+      billAddrCity: donation.payer_info.qb_address?.city || '',
+      billAddrState: donation.payer_info.qb_address?.state || '',
+      billAddrZip: donation.payer_info.qb_address?.zip || '',
     };
-
-    // If qb_address is not populated, try to use extracted_address if available
-    // This part is speculative, assuming extracted_address exists and needs parsing
-    if (!donation.payer_info.qb_address?.line1 && donation.extracted_data?.address) {
-        const parts = donation.extracted_data.address.split(',').map((part: string) => part.trim());
-        // Basic parsing: Assumes format "Street, City, State ZIP" or "Street, City, State, ZIP"
-        if (parts.length >= 3) {
-            parsedAddress.addressLine1 = parts[0];
-            parsedAddress.city = parts[1];
-            const stateZip = parts[2].split(' ');
-            if (stateZip.length === 2) {
-                parsedAddress.state = stateZip[0];
-                parsedAddress.zip = stateZip[1];
-            } else if (parts.length === 4) { // Street, City, State, ZIP
-                parsedAddress.state = parts[2];
-                parsedAddress.zip = parts[3];
-            } else { // Could be just state or just zip in parts[2]
-                 parsedAddress.state = parts[2]; // Or handle differently
-            }
-        } else if (parts.length === 1) {
-            parsedAddress.addressLine1 = parts[0]; // Only line1 available
-        }
-    }
-
 
     const initialModalData: Partial<CustomerFormData> = {
       displayName: donation.payer_info.customer_ref?.display_name || donation.payer_info.qb_organization_name || donation.extracted_data?.customer_name || '',
@@ -535,7 +453,7 @@
     setIsModalOpen(false);
     setSelectedDonationForNewCustomer(undefined);
     setCurrentDonationIndexForCustomerCreation(null);
-    setIsSubmittingCustomer(false); // Reset loading state
+    setIsSubmittingCustomer(false);
   };
 
   const handleAddNewCustomer = async (formData: CustomerFormData) => {
@@ -543,106 +461,69 @@
       alert('Error: No donation selected for new customer creation.');
       return;
     }
-    // const sessionId = authService.getSessionId(); // Not strictly needed if interceptor works
-    // if (!sessionId) {
-    //   alert('Error: No active session. Please login again.');
-    //   return;
-    // }
 
     setIsSubmittingCustomer(true);
 
     const payload: NewCustomerPayload = {
       DisplayName: formData.displayName,
-      GivenName: formData.firstName || undefined, // Ensure empty strings become undefined
+      GivenName: formData.firstName || undefined,
       FamilyName: formData.lastName || undefined,
       CompanyName: formData.organizationName || undefined,
       PrimaryEmailAddr: formData.email || undefined,
       PrimaryPhone: formData.phone || undefined,
     };
 
-    if (formData.addressLine1 || formData.city || formData.state || formData.zip) {
+    if (formData.billAddrLine1 || formData.billAddrCity || formData.billAddrState || formData.billAddrZip) {
       payload.BillAddr = {
-        Line1: formData.addressLine1 || undefined,
-        City: formData.city || undefined,
-        CountrySubDivisionCode: formData.state || undefined,
-        PostalCode: formData.zip || undefined,
+        Line1: formData.billAddrLine1 || undefined,
+        City: formData.billAddrCity || undefined,
+        CountrySubDivisionCode: formData.billAddrState || undefined,
+        PostalCode: formData.billAddrZip || undefined,
       };
     }
 
     try {
-      const response = await addCustomer(payload); // sessionId handled by interceptor
-      console.log('Customer created successfully:', response);
-
-      // Update the local donations state
-      const updatedDonations = [...donations];
-      const targetDonation = updatedDonations[currentDonationIndexForCustomerCreation];
-
-      if (targetDonation && response.success && response.data) {
-        targetDonation.status = {
-          ...targetDonation.status,
-          new_customer_created: true, // Add this new status flag
-          matched: true, // Assuming creating a customer implies matching to it
-          qbo_customer_id: response.data.Id, // Assuming API returns created customer with Id
+      const result = await addCustomer(payload);
+      if (result.success && result.data) {
+        const newCustomer = result.data;
+        const donationToUpdate = donations[currentDonationIndexForCustomerCreation];
+
+        const updatedDonation: FinalDisplayDonation = {
+          ...donationToUpdate,
+          payer_info: {
+            ...donationToUpdate.payer_info,
+            customer_ref: {
+              ...donationToUpdate.payer_info.customer_ref,
+              id: newCustomer.Id,
+              display_name: newCustomer.DisplayName,
+            },
+            qb_organization_name: newCustomer.CompanyName || donationToUpdate.payer_info.qb_organization_name,
+          },
+          status: {
+            ...donationToUpdate.status,
+            matched: true,
+            new_customer: true,
+            new_customer_created: true,
+            qbo_customer_id: newCustomer.Id,
+          },
         };
-        // Update customer_ref and other relevant fields based on response.data
-        targetDonation.payer_info.customer_ref = {
-            id: response.data.Id,
-            display_name: response.data.DisplayName,
-            full_name: `${response.data.GivenName || ''} ${response.data.FamilyName || ''}`.trim() || response.data.DisplayName,
-            first_name: response.data.GivenName || '',
-            last_name: response.data.FamilyName || '',
-            salutation: '',
-        };
-        if (response.data.CompanyName) {
-            targetDonation.payer_info.qb_organization_name = response.data.CompanyName;
-        }
-        if (response.data.BillAddr) {
-            targetDonation.payer_info.qb_address = {
-                line1: response.data.BillAddr.Line1,
-                city: response.data.BillAddr.City,
-                state: response.data.BillAddr.CountrySubDivisionCode,
-                zip: response.data.BillAddr.PostalCode,
-            };
-        }
-         if (response.data.PrimaryEmailAddr) {
-            targetDonation.payer_info.qb_email = response.data.PrimaryEmailAddr.Address;
-        }
-        if (response.data.PrimaryPhone) {
-            targetDonation.payer_info.qb_phone = response.data.PrimaryPhone.FreeFormNumber;
-        }
-
-        // Call the onUpdate prop to reflect changes in the parent component's state
-        onUpdate(currentDonationIndexForCustomerCreation, targetDonation);
+
+        onUpdate(currentDonationIndexForCustomerCreation, updatedDonation);
+        handleCloseModal();
+      } else {
+        throw new Error(result.error || 'Failed to create customer');
       }
-
-      alert(`Customer "${response.data?.DisplayName || payload.DisplayName}" created successfully!`);
-      handleCloseModal();
-
     } catch (error: any) {
       console.error('Failed to create customer:', error);
       const errorMessage = error?.error || error?.message || 'An unknown error occurred.';
       alert(`Error creating customer: ${errorMessage}`);
-      // Optionally, do not close the modal on error:
-      // setIsSubmittingCustomer(false);
-      // For now, we close it as per original plan
-      handleCloseModal(); // Or decide to keep it open: setIsSubmittingCustomer(false);
     } finally {
       setIsSubmittingCustomer(false);
     }
   };
 
-
   return (
     <div className="donations-table-container">
-<<<<<<< HEAD
-      <AddCustomerModal
-        isOpen={isModalOpen}
-        onClose={handleCloseModal}
-        onSubmit={handleAddNewCustomer}
-        initialData={selectedDonationForNewCustomer}
-        // Consider adding isSubmitting={isSubmittingCustomer} to AddCustomerModal props for button loading state
-      />
-=======
       {/* Render the ManualMatchModal */}
       {selectedDonationForMatch && (
         <ManualMatchModal
@@ -657,13 +538,27 @@
             setIsManualMatchModalOpen(false);
             setSelectedDonationForMatch(null);
             if (selectedDonationForMatch) {
-              onNewCustomer(selectedDonationForMatch.donation, selectedDonationForMatch.index);
+              handleOpenNewCustomerModal(selectedDonationForMatch.donation, selectedDonationForMatch.index);
             }
           }}
         />
       )}
 
->>>>>>> 7e4103a7
+      {/* Render the AddCustomerModal */}
+      <AddCustomerModal
+        isOpen={isModalOpen}
+        onClose={handleCloseModal}
+        onSubmit={handleAddNewCustomer}
+        initialData={selectedDonationForNewCustomer}
+      />
+
+      {/* Render the ReportModal */}
+      <ReportModal
+        isOpen={isReportModalOpen}
+        onClose={() => setIsReportModalOpen(false)}
+        content={reportModalContent}
+      />
+
       <div className="table-actions">
         <button onClick={onSendAllToQB} className="action-button primary">
           <Send size={16} /> Send all to QB
@@ -731,19 +626,6 @@
                       <button onClick={() => onSendToQB(donation, index)} className="icon-button" title="Send to QB">
                         <Send size={16} />
                       </button>
-<<<<<<< HEAD
-                      {/* Conditionally render "Add New Customer" button */}
-                      {(!donation.status.matched && !donation.status.sent_to_qb && !donation.status.new_customer_created) && (
-                        <button onClick={() => handleOpenModal(donation, index)} className="icon-button" title="Add New Customer in QB">
-                          <UserPlus size={16} />
-                        </button>
-                      )}
-                       <button onClick={() => onManualMatch(donation, index)} className="icon-button" title="Manual Match Existing QB Customer">
-                        <Search size={16} />
-                      </button>
-                      {/* Original onNewCustomer button - might be removed or repurposed if modal is primary
-                      <button onClick={() => onNewCustomer(donation, index)} className="icon-button" title="Old New Customer Flow">
-=======
                       <button onClick={() => handleOpenManualMatchModal(donation, index)} className="icon-button" title="Manual Match">
                         <Search size={16} />
                       </button>
@@ -752,11 +634,9 @@
                           <RotateCcw size={16} /> {/* Using RotateCcw, ensure it's distinct enough or use another */}
                         </button>
                       )}
-                      <button onClick={() => onNewCustomer(donation, index)} className="icon-button" title="New Customer">
->>>>>>> 7e4103a7
+                      <button onClick={() => handleOpenNewCustomerModal(donation, index)} className="icon-button" title="New Customer">
                         <UserPlus size={16} />
                       </button>
-                      */}
                       <button onClick={() => onDelete(index)} className="icon-button danger" title="Delete">
                         <Trash2 size={16} />
                       </button>
@@ -768,14 +648,6 @@
           </tbody>
         </table>
       </div>
-<<<<<<< HEAD
-      {isReportModalOpen && (
-        <ReportModal
-          reportText={reportModalContent}
-          onClose={handleCloseReportModal}
-          onSave={handleSaveReport}
-        />
-=======
       {errorModal && (
         <div className="error-modal-overlay">
           <div className="error-modal-content">
@@ -785,7 +657,6 @@
             <button onClick={() => setErrorModal(null)}>Close</button>
           </div>
         </div>
->>>>>>> 7e4103a7
       )}
     </div>
   );
